{
    "npmClient": "yarn",
    "useWorkspaces": true,
<<<<<<< HEAD
    "version": "2.4.6-alpha.0"
=======
    "version": "2.4.6"
>>>>>>> a1b6c30d
}<|MERGE_RESOLUTION|>--- conflicted
+++ resolved
@@ -1,9 +1,5 @@
 {
     "npmClient": "yarn",
     "useWorkspaces": true,
-<<<<<<< HEAD
-    "version": "2.4.6-alpha.0"
-=======
     "version": "2.4.6"
->>>>>>> a1b6c30d
 }