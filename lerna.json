{
    "npmClient": "yarn",
    "useWorkspaces": true,
<<<<<<< HEAD
    "version": "2.4.3-alpha.0"
=======
    "version": "2.4.4"
>>>>>>> 8c52e1ce
}<|MERGE_RESOLUTION|>--- conflicted
+++ resolved
@@ -1,9 +1,5 @@
 {
     "npmClient": "yarn",
     "useWorkspaces": true,
-<<<<<<< HEAD
-    "version": "2.4.3-alpha.0"
-=======
     "version": "2.4.4"
->>>>>>> 8c52e1ce
 }