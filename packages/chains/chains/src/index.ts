--- conflicted
+++ resolved
@@ -19,39 +19,15 @@
     Ethereum,
     Fantom,
     Goerli,
+    Kava,
+    Moonbeam,
+    Optimism,
     Polygon,
 } from "@renproject/chains-ethereum";
 import { Filecoin } from "@renproject/chains-filecoin";
 import { Solana } from "@renproject/chains-solana";
 import { Terra } from "@renproject/chains-terra";
 
-<<<<<<< HEAD
-export {
-    Arbitrum,
-    Avalanche,
-    BinanceSmartChain,
-    Catalog,
-    Ethereum,
-    Fantom,
-    Goerli,
-    Kava,
-    Moonbeam,
-    Optimism,
-    Polygon,
-} from "@renproject/chains-ethereum";
-export {
-    Bitcoin,
-    BitcoinCash,
-    DigiByte,
-    Dogecoin,
-    Zcash,
-} from "@renproject/chains-bitcoin";
-export { Filecoin } from "@renproject/chains-filecoin";
-export { Solana } from "@renproject/chains-solana";
-export { Terra } from "@renproject/chains-terra";
-
-=======
->>>>>>> 03802bc3
 export const chains = {
     Arbitrum,
     Avalanche,
@@ -99,6 +75,7 @@
     LUNA = "LUNA",
     MATIC = "MATIC",
     MIM = "MIM",
+    oETH = "oETH",
     REN = "REN",
     ROOK = "ROOK",
     SOL = "SOL",
