export * from "@renproject/chains-bitcoin";
export * from "@renproject/chains-ethereum";
export * from "@renproject/chains-filecoin";
export * from "@renproject/chains-terra";
export * from "@renproject/chains-solana";

import {
    Bitcoin,
    BitcoinCash,
    DigiByte,
    Dogecoin,
    Zcash,
} from "@renproject/chains-bitcoin";
import {
    Arbitrum,
    Avalanche,
    BinanceSmartChain,
    Catalog,
    Ethereum,
    Fantom,
    Goerli,
<<<<<<< HEAD
    Kava,
    Moonbeam,
    Optimism,
    Polygon,
} from "@renproject/chains-ethereum";
import { Filecoin } from "@renproject/chains-filecoin";
import { Solana } from "@renproject/chains-solana";
import { Terra } from "@renproject/chains-terra";

export {
    Arbitrum,
    Avalanche,
    BinanceSmartChain,
    Catalog,
    Ethereum,
    Fantom,
    Goerli,
=======
>>>>>>> fe559a84
    Kava,
    Moonbeam,
    Optimism,
    Polygon,
} from "@renproject/chains-ethereum";
import { Filecoin } from "@renproject/chains-filecoin";
import { Solana } from "@renproject/chains-solana";
import { Terra } from "@renproject/chains-terra";

export const chains = {
    Arbitrum,
    Avalanche,
    BinanceSmartChain,
    Bitcoin,
    BitcoinCash,
    Catalog,
    DigiByte,
    Dogecoin,
    Ethereum,
    Fantom,
    Filecoin,
    Goerli,
    Kava,
    Moonbeam,
    Optimism,
    Polygon,
    Solana,
    Terra,
    Zcash,
};

export enum Asset {
    ArbETH = "ArbETH",
    AVAX = "AVAX",
    BADGER = "BADGER",
    BCH = "BCH",
    BNB = "BNB",
    BTC = "BTC",
    BUSD = "BUSD",
    CRV = "CRV",
    DAI = "DAI",
    DGB = "DGB",
    DOGE = "DOGE",
    ETH = "ETH",
    EURT = "EURT",
    FIL = "FIL",
    FTM = "FTM",
    FTT = "FTT",
    gETH = "gETH",
    GLMR = "GLMR",
    KAVA = "KAVA",
    KNC = "KNC",
    LINK = "LINK",
    LUNA = "LUNA",
    MATIC = "MATIC",
    MIM = "MIM",
    oETH = "oETH",
    REN = "REN",
    ROOK = "ROOK",
    SOL = "SOL",
    SUSHI = "SUSHI",
    UNI = "UNI",
    USDC = "USDC",
    USDT = "USDT",
    ZEC = "ZEC",
}

export const assets = Object.values(chains).reduce<string[]>(
    (acc, chain) => acc.concat(Object.values(chain.assets)),
    [],
);

/* eslint-disable @typescript-eslint/no-shadow */
export enum Chain {
    Arbitrum = "Arbitrum",
    Avalanche = "Avalanche",
    BinanceSmartChain = "BinanceSmartChain",
    Bitcoin = "Bitcoin",
    BitcoinCash = "BitcoinCash",
    DigiByte = "DigiByte",
    Dogecoin = "Dogecoin",
    Ethereum = "Ethereum",
    Fantom = "Fantom",
    Filecoin = "Filecoin",
    Goerli = "Goerli",
    Kava = "Kava",
    Moonbeam = "Moonbeam",
    Optimism = "Optimism",
    Polygon = "Polygon",
    Catalog = "Catalog",
    Solana = "Solana",
    Terra = "Terra",
    Zcash = "Zcash",
}

export default chains;<|MERGE_RESOLUTION|>--- conflicted
+++ resolved
@@ -19,26 +19,6 @@
     Ethereum,
     Fantom,
     Goerli,
-<<<<<<< HEAD
-    Kava,
-    Moonbeam,
-    Optimism,
-    Polygon,
-} from "@renproject/chains-ethereum";
-import { Filecoin } from "@renproject/chains-filecoin";
-import { Solana } from "@renproject/chains-solana";
-import { Terra } from "@renproject/chains-terra";
-
-export {
-    Arbitrum,
-    Avalanche,
-    BinanceSmartChain,
-    Catalog,
-    Ethereum,
-    Fantom,
-    Goerli,
-=======
->>>>>>> fe559a84
     Kava,
     Moonbeam,
     Optimism,
