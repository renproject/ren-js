{
    "name": "@renproject/chains-bitcoin",
<<<<<<< HEAD
    "version": "2.4.3-alpha.0",
=======
    "version": "2.4.4",
>>>>>>> 8c52e1ce
    "repository": {
        "type": "git",
        "url": "git+https://github.com/renproject/ren-js.git"
    },
    "publishConfig": {
        "access": "public"
    },
    "author": "Ren",
    "license": "MIT",
    "bugs": {
        "url": "https://github.com/renproject/ren-js/issues"
    },
    "main": "./build/main/index.js",
    "typings": "./build/main/index.d.ts",
    "module": "./build/module/index.js",
    "scripts": {
        "describe": "npm-scripts-info",
        "clean": "yarn rimraf ./build ./node_modules",
        "link": "yarn link",
        "unlink": "yarn unlink",
        "build": "yarn build:main && yarn build:module",
        "build:main": "tsc -p tsconfig.json",
        "build:module": "tsc -p tsconfig.module.json",
        "prettier": "yarn fix:prettier",
        "lint": "run-s lint:*",
        "lint:eslint": "eslint src/**/*.ts",
        "lint:prettier": "prettier --check './(src|test)/**/*.ts*'",
        "fix": "run-s fix:*",
        "fix:eslint": "yarn lint:eslint --fix",
        "fix:prettier": "prettier --write './(src|test)/**/*.ts*'",
        "test": "run-s test:* lint",
        "test:unit": "nyc ../../../../node_modules/ts-mocha/bin/ts-mocha --bail --sort --exit --timeout 180000 --paths -p ./tsconfig.json ./test/*.spec.ts ./test/**/*.spec.ts --ignore ./test/testutils/chai.d.ts",
        "watch": "run-s build:main && run-s \"build:main -- -w\"",
        "cov": "run-s build:main test:unit cov:html && open-cli coverage/index.html",
        "cov:html": "nyc report --reporter=html",
        "cov:send": "nyc report --reporter=lcov && codecov",
        "cov:check": "nyc report && nyc check-coverage --lines 0 --functions 0 --branches 0",
        "prepare": "yarn build",
        "npmignore": "npmignore -g ../../../../.gitignore",
        "prepare-release": "run-s npmignore build"
    },
    "dependencies": {
        "@CoinSpace/bitcore-lib-dogecoin": "CoinSpace/bitcore-lib-dogecoin",
<<<<<<< HEAD
        "@renproject/interfaces": "^2.4.3-alpha.0",
        "@renproject/rpc": "^2.4.3-alpha.0",
        "@renproject/utils": "^2.4.3-alpha.0",
=======
        "@renproject/interfaces": "^2.4.4",
        "@renproject/rpc": "^2.4.4",
        "@renproject/utils": "^2.4.4",
>>>>>>> 8c52e1ce
        "@types/bs58": "^4.0.1",
        "@types/cashaddrjs": "^0.3.0",
        "@types/node": ">=10",
        "bchaddrjs": "^0.5.2",
        "bignumber.js": "^9.0.1",
        "bitcore-lib": "^8.24.2",
        "bitcore-lib-cash": "^8.24.2",
        "bitcore-lib-zcash": "zcash-hackworks/bitcore-lib-zcash",
        "bs58": "^4.0.1",
        "bs58check": "^2.1.2",
        "cashaddrjs": "^0.4.4",
        "wallet-address-validator": "^0.2.4"
    },
    "resolutions": {
        "sha3": "^2.1.2"
    },
    "nyc": {
        "extends": "@istanbuljs/nyc-config-typescript",
        "exclude": [
            "**/*.d.ts",
            "**/*.spec.js"
        ],
        "include": [
            "src"
        ]
    },
    "prettier": {
        "printWidth": 80,
        "semi": true,
        "singleQuote": false,
        "tabWidth": 4,
        "trailingComma": "all",
        "endOfLine": "lf",
        "arrowParens": "always"
    }
}<|MERGE_RESOLUTION|>--- conflicted
+++ resolved
@@ -1,10 +1,6 @@
 {
     "name": "@renproject/chains-bitcoin",
-<<<<<<< HEAD
-    "version": "2.4.3-alpha.0",
-=======
     "version": "2.4.4",
->>>>>>> 8c52e1ce
     "repository": {
         "type": "git",
         "url": "git+https://github.com/renproject/ren-js.git"
@@ -48,15 +44,9 @@
     },
     "dependencies": {
         "@CoinSpace/bitcore-lib-dogecoin": "CoinSpace/bitcore-lib-dogecoin",
-<<<<<<< HEAD
-        "@renproject/interfaces": "^2.4.3-alpha.0",
-        "@renproject/rpc": "^2.4.3-alpha.0",
-        "@renproject/utils": "^2.4.3-alpha.0",
-=======
         "@renproject/interfaces": "^2.4.4",
         "@renproject/rpc": "^2.4.4",
         "@renproject/utils": "^2.4.4",
->>>>>>> 8c52e1ce
         "@types/bs58": "^4.0.1",
         "@types/cashaddrjs": "^0.3.0",
         "@types/node": ">=10",
