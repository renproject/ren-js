{
    "name": "@renproject/chains-ethereum",
<<<<<<< HEAD
    "version": "2.4.3-alpha.0",
=======
    "version": "2.4.4",
>>>>>>> 8c52e1ce
    "repository": {
        "type": "git",
        "url": "git+https://github.com/renproject/ren-js.git"
    },
    "publishConfig": {
        "access": "public"
    },
    "author": "Ren",
    "license": "MIT",
    "bugs": {
        "url": "https://github.com/renproject/ren-js/issues"
    },
    "main": "./build/main/index.js",
    "typings": "./build/main/index.d.ts",
    "module": "./build/module/index.js",
    "scripts": {
        "describe": "npm-scripts-info",
        "clean": "yarn rimraf ./build ./node_modules",
        "link": "yarn link",
        "unlink": "yarn unlink",
        "build": "yarn build:main && yarn build:module",
        "build:main": "tsc -p tsconfig.json",
        "build:module": "tsc -p tsconfig.module.json",
        "prettier": "yarn fix:prettier",
        "lint": "run-s lint:*",
        "lint:eslint": "eslint src/**/*.ts",
        "lint:prettier": "prettier --check './(src|test)/**/*.ts*'",
        "fix": "run-s fix:*",
        "fix:eslint": "yarn lint:eslint --fix",
        "fix:prettier": "prettier --write './(src|test)/**/*.ts*'",
        "test": "run-s test:* lint",
        "test:unit": "nyc ../../../../node_modules/ts-mocha/bin/ts-mocha --bail --sort --exit --timeout 180000 --paths -p ./tsconfig.json ./test/*.spec.ts ./test/**/*.spec.ts --ignore ./test/testutils/chai.d.ts",
        "watch": "run-s build:main && run-s \"build:main -- -w\"",
        "cov": "run-s build:main test:unit cov:html && open-cli coverage/index.html",
        "cov:html": "nyc report --reporter=html",
        "cov:send": "nyc report --reporter=lcov && codecov",
        "cov:check": "nyc report && nyc check-coverage --lines 0 --functions 0 --branches 0",
        "prepare": "yarn build",
        "npmignore": "npmignore -g ../../../../.gitignore",
        "prepare-release": "run-s npmignore build"
    },
    "dependencies": {
<<<<<<< HEAD
        "@ethersproject/providers": "^5.3.0",
        "@renproject/interfaces": "^2.4.3-alpha.0",
        "@renproject/utils": "^2.4.3-alpha.0",
=======
        "@renproject/interfaces": "^2.4.4",
        "@renproject/utils": "^2.4.4",
>>>>>>> 8c52e1ce
        "@types/bn.js": "^5.1.0",
        "@types/node": ">=10",
        "bignumber.js": "^9.0.1",
        "bn.js": "^5.1.3",
        "ethereumjs-util": "^7.0.8",
<<<<<<< HEAD
        "ethers": "^5.3.0",
        "wallet-address-validator": "^0.2.4",
        "web3": "^1.3.6",
        "web3-core": "^1.3.6",
        "web3-utils": "^1.3.6"
=======
        "web3": "^2.0.0-alpha.1",
        "web3-core": "^2.0.0-alpha.1",
        "web3-providers": "^2.0.0-alpha.1",
        "web3-utils": "^2.0.0-alpha.1"
>>>>>>> 8c52e1ce
    },
    "resolutions": {
        "sha3": "^2.1.2"
    },
    "nyc": {
        "extends": "@istanbuljs/nyc-config-typescript",
        "exclude": [
            "**/*.d.ts",
            "**/*.spec.js"
        ],
        "include": [
            "src"
        ]
    },
    "prettier": {
        "printWidth": 80,
        "semi": true,
        "singleQuote": false,
        "tabWidth": 4,
        "trailingComma": "all",
        "endOfLine": "lf",
        "arrowParens": "always"
    }
}<|MERGE_RESOLUTION|>--- conflicted
+++ resolved
@@ -1,10 +1,6 @@
 {
     "name": "@renproject/chains-ethereum",
-<<<<<<< HEAD
-    "version": "2.4.3-alpha.0",
-=======
     "version": "2.4.4",
->>>>>>> 8c52e1ce
     "repository": {
         "type": "git",
         "url": "git+https://github.com/renproject/ren-js.git"
@@ -47,31 +43,19 @@
         "prepare-release": "run-s npmignore build"
     },
     "dependencies": {
-<<<<<<< HEAD
         "@ethersproject/providers": "^5.3.0",
-        "@renproject/interfaces": "^2.4.3-alpha.0",
-        "@renproject/utils": "^2.4.3-alpha.0",
-=======
         "@renproject/interfaces": "^2.4.4",
         "@renproject/utils": "^2.4.4",
->>>>>>> 8c52e1ce
         "@types/bn.js": "^5.1.0",
         "@types/node": ">=10",
         "bignumber.js": "^9.0.1",
         "bn.js": "^5.1.3",
         "ethereumjs-util": "^7.0.8",
-<<<<<<< HEAD
         "ethers": "^5.3.0",
         "wallet-address-validator": "^0.2.4",
         "web3": "^1.3.6",
         "web3-core": "^1.3.6",
         "web3-utils": "^1.3.6"
-=======
-        "web3": "^2.0.0-alpha.1",
-        "web3-core": "^2.0.0-alpha.1",
-        "web3-providers": "^2.0.0-alpha.1",
-        "web3-utils": "^2.0.0-alpha.1"
->>>>>>> 8c52e1ce
     },
     "resolutions": {
         "sha3": "^2.1.2"
