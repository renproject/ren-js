--- conflicted
+++ resolved
@@ -5,23 +5,14 @@
     RenNetworkString,
 } from "@renproject/interfaces";
 import { Callable, utilsWithChainNetwork } from "@renproject/utils";
-<<<<<<< HEAD
 import { ExternalProvider, JsonRpcFetchFunc } from "@ethersproject/providers";
-import { EthAddress, EthTransaction, NetworkInput } from "./base";
-
-import { EthereumClass } from "./ethereum";
-import { EthereumConfig } from "./networks";
-import { addressIsValid, findTransactionBySigHash } from "./utils";
-import { Signer } from "ethers";
-=======
-import { provider } from "web3-providers";
 import { NetworkInput } from "./base";
 import { EthAddress, EthTransaction } from "./types";
 
 import { EthereumClass } from "./ethereum";
 import { EthereumConfig, StandardExplorer } from "./networks";
 import { addressIsValid, transactionIsValid } from "./utils";
->>>>>>> 8c52e1ce
+import { Signer } from "ethers";
 
 export const renBscTestnet: EthereumConfig = {
     name: "BSC Testnet",
