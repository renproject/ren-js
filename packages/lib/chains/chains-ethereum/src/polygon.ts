--- conflicted
+++ resolved
@@ -19,23 +19,18 @@
     isTestnet: true,
     chainLabel: "Polygon Testnet",
     networkID: 80001,
-<<<<<<< HEAD
-=======
-    infura: "https://rpc-mumbai.maticvigil.com/",
-    etherscan: "https://explorer-mumbai.maticvigil.com",
->>>>>>> df8a2152
     addresses: {
         GatewayRegistry: "0xD881213F5ABF783d93220e6bD3Cc21706A8dc1fC",
         BasicAdapter: "0xD087b0540e172553c12DEEeCDEf3dFD21Ec02066",
     },
 
     publicProvider: () => `https://rpc-mumbai.maticvigil.com`,
-    explorer: StandardExplorer("https://testnet.polygonscan.com"),
+    explorer: StandardExplorer("https://explorer-mumbai.maticvigil.com"),
 
     /** @deprecated Renamed to publicProvider. Will be removed in 3.0.0. */
     infura: "https://rpc-mumbai.maticvigil.com",
     /** @deprecated Renamed to explorer. Will be removed in 3.0.0. */
-    etherscan: "https://testnet.polygonscan.com",
+    etherscan: "https://explorer-mumbai.maticvigil.com",
 };
 
 export const renPolygonMainnet: EthereumConfig = {
