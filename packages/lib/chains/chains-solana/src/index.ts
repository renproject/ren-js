import {
    BurnDetails,
    ContractCall,
    LockAndMintTransaction,
    Logger,
    MintChain,
    RenNetwork,
    RenNetworkDetails,
    RenNetworkString,
    OverwritableLockAndMintParams,
    SimpleLogger,
    OverwritableBurnAndReleaseParams,
    BurnPayloadConfig,
    EventEmitterTyped,
    SyncOrPromise,
} from "@renproject/interfaces";
import { Callable, doesntError, keccak256 } from "@renproject/utils";
import {
    Connection,
    PublicKey,
    Transaction,
    TransactionInstruction,
    SYSVAR_RENT_PUBKEY,
    SYSVAR_INSTRUCTIONS_PUBKEY,
    SystemProgram,
    sendAndConfirmRawTransaction,
    ConfirmOptions,
    CreateSecp256k1InstructionWithEthAddressParams,
} from "@solana/web3.js";
import { TOKEN_PROGRAM_ID, Token } from "@solana/spl-token";

import {
    createAssociatedTokenAccount,
    getAssociatedTokenAddress,
} from "@project-serum/associated-token";

import { BN } from "bn.js";
import BigNumber from "bignumber.js";
import base58 from "bs58";

import { createInstructionWithEthAddress2 } from "./util";
import { renMainnet, resolveNetwork, SolNetworkConfig } from "./networks";
import {
    BurnLogLayout,
    GatewayLayout,
    GatewayStateKey,
    GatewayRegistryLayout,
    GatewayRegistryState,
    GatewayRegistryStateKey,
    MintLogLayout,
    RenVmMsgLayout,
} from "./layouts";

// FIXME: Typings are out of date, so lets fall back to good old any
// eslint-disable-next-line @typescript-eslint/no-explicit-any
const ActualToken: any = Token;

export type SolTransaction = string;
export type SolAddress = string;

export interface SolanaProvider {
    connection: Connection;
    wallet: {
        publicKey: PublicKey;
        signTransaction: (transaction: Transaction) => Promise<Transaction>;
    };
}

interface SolOptions {
    logger: Logger;
}

export class SolanaClass
    implements MintChain<SolTransaction, SolAddress, SolNetworkConfig>
{
    public static chain = "Solana" as const;
    public chain = Solana.chain;
    public name = Solana.chain;

    public renNetworkDetails: SolNetworkConfig;
    private _logger: Logger = new SimpleLogger();

    public burnPayloadConfig: BurnPayloadConfig = {
        bytes: false,
    };

    public provider: SolanaProvider;

    constructor(
        provider: SolanaProvider,
        renNetwork?:
            | RenNetwork
            | RenNetworkString
            | RenNetworkDetails
            | SolNetworkConfig,
        options?: SolOptions,
    ) {
        this.provider = provider;
        if (!this.provider.connection) {
            throw new Error("No connection to provider");
        }
        this.initialize = this.initialize.bind(this);
        this.waitForInitialization = this.waitForInitialization.bind(this);
        // Default to mainnet if not specified
        if (renNetwork) {
            this.renNetworkDetails = resolveNetwork(renNetwork);
        } else {
            this.renNetworkDetails = renMainnet;
        }
        if (options) {
            this._logger = options.logger;
        }
        this.initialize(this.renNetworkDetails.name).catch(console.error);
    }

    public static utils = {
        resolveChainNetwork: resolveNetwork,

        /**
         * A Solana address is a base58-encoded 32-byte ed25519 public key.
         */
        addressIsValid: doesntError(
            (address: SolAddress | string) =>
                base58.decode(address).length === 32,
        ),

        /**
         * A Solana transaction's ID is a base58-encoded 64-byte signature.
         */
        transactionIsValid: doesntError(
            (transaction: SolTransaction | string) =>
                base58.decode(transaction).length === 64,
        ),

        addressExplorerLink: (
            address: SolAddress,
            network:
                | RenNetwork
                | RenNetworkString
                | RenNetworkDetails
                | SolNetworkConfig,
        ): string => {
            const resolvedNetwork =
                SolanaClass.utils.resolveChainNetwork(network) || renMainnet;

            return `${resolvedNetwork.chainExplorer}/address/${address}?cluster=${resolvedNetwork.chain}`;
        },

        transactionExplorerLink: (
            transaction: SolTransaction,
            network:
                | RenNetwork
                | RenNetworkString
                | RenNetworkDetails
                | SolNetworkConfig = renMainnet,
        ): string => {
            const resolvedNetwork =
                SolanaClass.utils.resolveChainNetwork(network) || renMainnet;

            return `${resolvedNetwork.chainExplorer}/tx/${transaction}?cluster=${resolvedNetwork.chain}`;
        },
    };

    // eslint-disable-next-line @typescript-eslint/no-explicit-any
    public utils = SolanaClass.utils as any;

    /**
     * Should be set by `constructor` or `initialize`.
     */
    renNetwork?: RenNetworkDetails;

    gatewayRegistryData?: GatewayRegistryState;

    _initialized?: Promise<true>;
    /**
     * `initialize` allows RenJS to pass in parameters after the user has
     * initialized the Chain. This allows the user to pass in network
     * parameters such as the network only once.
     *
     * If the Chain's constructor has an optional network parameter and the
     * user has explicitly initialized it, the Chain should ignore the
     * network passed in to `initialize`. This is to allow different network
     * combinations, such as working with testnet Bitcoin and a local Ethereum
     * chain - whereas the default `testnet` configuration would use testnet
     * Bitcoin and Ethereum's Kovan testnet.
     */
    initialize = async (
        network: RenNetwork | RenNetworkString | RenNetworkDetails,
    ) => {
        this.renNetwork = SolanaClass.utils.resolveChainNetwork(network);

        // Load registry state to find programs
        const pubk = new PublicKey(
            this.renNetworkDetails.addresses.GatewayRegistry,
        );
        const stateKey = await PublicKey.findProgramAddress(
            [Buffer.from(GatewayRegistryStateKey)],
            pubk,
        );

        const gatewayData = await this.provider.connection.getAccountInfo(
            stateKey[0],
        );

        if (!gatewayData) {
            throw new Error("Failed to load program state");
        }
        // Persist registry data
        // TODO: Consider if we want to handle the edge case of programs being
        // updated during the lifecyle of the chain pbject
        this.gatewayRegistryData = GatewayRegistryLayout.decode(
            gatewayData.data,
        );

        return this;
    };

    async waitForInitialization() {
        if (this._initialized === undefined) {
            this._initialized = this.initialize(
                this.renNetworkDetails.name,
            ).then(() => true);
        }
        return this._initialized;
    }

    // eslint-disable-next-line @typescript-eslint/no-explicit-any
    withProvider = (provider: any) => {
        this.provider = provider;
        return this;
    };

    assetIsNative = (asset: string) => {
        return asset === "SOL";
    };

    /**
     * `assetIsSupported` should return true if the the asset is native to the
     * chain or if the asset can be minted onto the chain.
     *
     * ```ts
     * ethereum.assetIsSupported = asset => asset === "ETH" || asset === "BTC" || ...;
     * ```
     */
    assetIsSupported = async (asset: string) => {
        await this.waitForInitialization();
        if (this.assetIsNative(asset)) {
            return true;
        }

        const sHash = Uint8Array.from(
            keccak256(Buffer.from(`${asset}/toSolana`)),
        );
        if (
            this.gatewayRegistryData &&
            this.gatewayRegistryData.selectors.find(
                (x) => x.toString() === sHash.toString(),
            )
        ) {
            return true;
        }
        return false;
    };

    assetDecimals = async (asset: string) => {
        await this.waitForInitialization();
        const address = await this.getSPLTokenPubkey(asset);
        const res = await this.provider.connection.getTokenSupply(
            new PublicKey(address),
        );

        return res.value.decimals;
    };

    transactionID = (transaction: SolTransaction) => {
        this._logger.debug("tx", transaction);
        // TODO: use the transaction signature for both?
        return transaction;
    };

    transactionConfidence = async (transaction: SolTransaction) => {
        await this.waitForInitialization();
        // NOTE: Solana has a built in submit and wait until target confirmations
        // function; so it might not make sense to use this?
        const tx = await this.provider.connection.getConfirmedTransaction(
            transaction,
        );

        const currentSlot = await this.provider.connection.getSlot();
        return {
            current: currentSlot - (tx && tx.slot ? tx.slot : 0),
            target: this.renNetworkDetails.isTestnet ? 1 : 2,
        };
    };

    transactionRPCFormat = (transaction: SolTransaction) => {
        this._logger.debug("tx", transaction);
        return {
            txid: base58.decode(transaction),
            txindex: "0",
        };
    };

    transactionRPCTxidFromID = (transactionID: string): Buffer =>
        base58.decode(transactionID);

    transactionIDFromRPCFormat = (txid: string | Buffer, txindex: string) =>
        this.transactionID(this.transactionFromRPCFormat(txid, txindex));

    transactionFromRPCFormat = (
        txid: string | Buffer,
        _txindex: string,
        _reversed?: boolean,
    ) => {
        if (typeof txid == "string") return txid;
        return base58.encode(txid);
    };
    /**
     * @deprecated Renamed to `transactionFromRPCFormat`.
     * Will be removed in 3.0.0.
     */
    transactionFromID = this.transactionFromRPCFormat;

    resolveTokenGatewayContract = (asset: string) => {
        if (!this.gatewayRegistryData) {
            throw new Error("chain not initialized");
        }

        const sHash = Uint8Array.from(
            keccak256(Buffer.from(`${asset}/toSolana`)),
        );
        let idx = -1;
        const contract =
            this.gatewayRegistryData &&
            this.gatewayRegistryData.selectors.find(
                (x, i) =>
                    x.toString() === sHash.toString() &&
                    (() => {
                        idx = i;
                        return true;
                    })(),
            );
        if (!contract) throw new Error("unsupported asset");
        return this.gatewayRegistryData.gateways[idx].toBase58();
    };

    async getSPLTokenPubkey(asset: string) {
        await this.waitForInitialization();
        const program = new PublicKey(this.resolveTokenGatewayContract(asset));
        const s_hash = keccak256(Buffer.from(`${asset}/toSolana`));

        const tokenMintId = await PublicKey.findProgramAddress(
            [s_hash],
            program,
        );
        return tokenMintId[0];
    }

    constructRenVMMsg = (
        p_hash: Buffer,
        amount: string,
        token: Buffer,
        to: string,
        n_hash: Buffer,
    ) => {
        try {
            const renvmmsg = Buffer.from(new Array(160));
            const preencode = {
                p_hash: new Uint8Array(p_hash),
                amount: new Uint8Array(
                    new BN(amount.toString()).toArray("be", 32),
                ),
                token: new Uint8Array(token),
                to: new Uint8Array(base58.decode(to)),
                n_hash: new Uint8Array(n_hash),
            };

            this._logger.debug(
                "renvmmsg preencode",
                JSON.stringify({
                    s_hash: token,
                    p_hash,
                    to: base58.decode(to),
                    n_hash,
                    amount: new Uint8Array(
                        new BN(amount.toString()).toArray("be", 32),
                    ),
                }),
            );

            const renvmMsgSlice = Buffer.from([
                ...preencode.p_hash,
                ...preencode.amount,
                ...preencode.token,
                ...preencode.to,
                ...preencode.n_hash,
            ]);
            RenVmMsgLayout.encode(preencode, renvmmsg);
            this._logger.debug("renvmmsg encoded", renvmmsg);
            return [renvmmsg, renvmMsgSlice];
        } catch (e) {
            this._logger.debug("failed to encoded renvmmsg", e);
            throw e;
        }
    };

    /**
     * `submitMint` should take the completed mint transaction from RenVM and
     * submit its signature to the mint chain to finalize the mint.
     */

    submitMint = async (
        asset: string,
        contractCalls: ContractCall[],
        mintTx: LockAndMintTransaction,
        eventEmitter: EventEmitterTyped<{
            transactionHash: [string];
            confirmation: [number, { status: number }];
        }>,
    ) => {
        await this.waitForInitialization();
        this._logger.debug("submitting mintTx:", mintTx);
        if (mintTx.out && mintTx.out.revert)
            throw new Error(
                `Transaction reverted: ${mintTx.out.revert.toString()}`,
            );
        if (!mintTx.out || !mintTx.out.signature)
            throw new Error("Missing signature");
        let sig = mintTx.out.signature;
        // FIXME: Not sure why this happens when retrieving the tx by polling for submission result
        if (typeof sig === "string") {
            sig = Buffer.from(sig, "hex");
        }

        const program = new PublicKey(this.resolveTokenGatewayContract(asset));

        const gatewayAccountId = await PublicKey.findProgramAddress(
            [new Uint8Array(Buffer.from(GatewayStateKey))],
            program,
        );
        const s_hash = keccak256(Buffer.from(`${asset}/toSolana`));

        const tokenMintId = await this.getSPLTokenPubkey(asset);

        const isSigner = false;
        const isWritable = false;

        const mintAuthorityId = await PublicKey.findProgramAddress(
            [tokenMintId.toBuffer()],
            program,
        );

        let recipientTokenAccount = new PublicKey(contractCalls[0].sendTo);
        let recipientWalletAddress =
            contractCalls[0] &&
            contractCalls[0].contractParams &&
            contractCalls[0].contractParams[0]?.value;
        await this.createAssociatedTokenAccount(asset, recipientWalletAddress);

        const [renvmmsg, renvmMsgSlice] = this.constructRenVMMsg(
            Buffer.from(mintTx.out.phash.toString("hex"), "hex"),
            mintTx.out.amount.toString(),
            Buffer.from(s_hash.toString("hex"), "hex"),
            recipientTokenAccount.toString(),
            Buffer.from(mintTx.out.nhash.toString("hex"), "hex"),
        );
        debugger;

        const mintLogAccountId = await PublicKey.findProgramAddress(
            [keccak256(renvmmsg)],
            program,
        );
        this._logger.debug("mint log account", mintLogAccountId[0].toString());

        const instruction = new TransactionInstruction({
            keys: [
                {
                    pubkey: this.provider.wallet.publicKey,
                    isSigner: true,
                    isWritable,
                },
                { pubkey: gatewayAccountId[0], isSigner, isWritable },
                { pubkey: tokenMintId, isSigner, isWritable: true },
                {
                    pubkey: recipientTokenAccount,
                    isSigner,
                    isWritable: true,
                },
                {
                    pubkey: mintLogAccountId[0],
                    isSigner,
                    isWritable: true,
                },
                {
                    pubkey: mintAuthorityId[0],
                    isSigner,
                    isWritable,
                },
                {
                    pubkey: SystemProgram.programId,
                    isSigner,
                    isWritable,
                },
                {
                    pubkey: SYSVAR_INSTRUCTIONS_PUBKEY,
                    isSigner,
                    isWritable,
                },
                {
                    pubkey: SYSVAR_RENT_PUBKEY,
                    isSigner,
                    isWritable,
                },
                {
                    pubkey: TOKEN_PROGRAM_ID,
                    isSigner,
                    isWritable,
                },
            ],
            programId: program,
            data: Buffer.from([1]),
        });
        this._logger.debug("mint instruction", JSON.stringify(instruction));

        const gatewayInfo = await this.provider.connection.getAccountInfo(
            gatewayAccountId[0],
        );

        if (!gatewayInfo) throw new Error("incorrect gateway program address");

        const gatewayState = GatewayLayout.decode(gatewayInfo.data);

        const tx = new Transaction();

        const secpParams: CreateSecp256k1InstructionWithEthAddressParams = {
            ethAddress: Buffer.from(gatewayState.renvm_authority),
            message: renvmMsgSlice,
            signature: sig.slice(0, 64),
            recoveryId: sig[64] - 27,
        };
        this._logger.debug(
            "authority address",
            secpParams.ethAddress.toString("hex"),
        );
        this._logger.debug("secp params", secpParams);

        const secPInstruction = createInstructionWithEthAddress2(secpParams);
        secPInstruction.data = Buffer.from([...secPInstruction.data]);

        tx.add(instruction, secPInstruction);
        tx.recentBlockhash = (
            await this.provider.connection.getRecentBlockhash("max")
        ).blockhash;
        tx.feePayer = this.provider.wallet.publicKey;

        const simulationResult =
            await this.provider.connection.simulateTransaction(tx);
        if (simulationResult.value.err) {
            throw new Error(
                "transaction simulation failed: " +
                    JSON.stringify(simulationResult),
            );
        }
        const signed = await this.provider.wallet.signTransaction(tx);

        const signature = signed.signature;
        if (!signature) throw new Error("failed to sign");

        eventEmitter.emit("transactionHash", base58.encode(signature));
        this._logger.debug("signed with signature", signature);

        const confirmOpts: ConfirmOptions = {
            commitment: "finalized",
        };

        const r = await sendAndConfirmRawTransaction(
            this.provider.connection,
            signed.serialize(),
            confirmOpts,
        );

        this._logger.debug("sent and confirmed", r);
        eventEmitter.emit("confirmation", 1, { status: 1 });

        return r;
    };

    findMintByDepositDetails = async (
        asset: string,
        sHash: Buffer,
        nHash: Buffer,
        pHash: Buffer,
        to: string,
        amount: string,
    ) => {
        await this.waitForInitialization();
        const program = new PublicKey(this.resolveTokenGatewayContract(asset));

        const [renvmmsg] = this.constructRenVMMsg(
            pHash,
            amount,
            sHash,
            to,
            nHash,
        );

        const mintLogAccountId = await PublicKey.findProgramAddress(
            [keccak256(renvmmsg)],
            program,
        );

        const mintData = await this.provider.connection.getAccountInfo(
            mintLogAccountId[0],
        );

        if (!mintData) {
            this._logger.debug(
                "no mint for mint:",
                mintLogAccountId[0].toString(),
            );
            return undefined;
        }
        this._logger.debug("found mint:", mintData);

        const mintLogData = MintLogLayout.decode(mintData.data);
        if (!mintLogData.is_initialized) return undefined;

        try {
            const mintSigs =
                await this.provider.connection.getSignaturesForAddress(
                    mintLogAccountId[0],
                );
            return (mintSigs[0] && mintSigs[0].signature) || "";
        } catch (error) {
            // If getSignaturesForAddress threw an error, the network may be
            // on a version before 1.7, so this second method should be tried.
            // Once all relevant networks have been updated, this can be removed.
            try {
                const mintSigs =
                    await this.provider.connection.getConfirmedSignaturesForAddress2(
                        mintLogAccountId[0],
                    );
                return mintSigs[0].signature;
            } catch (errorInner) {
                // If both threw, throw the error returned from
                // `getSignaturesForAddress`.
                throw error;
            }
        }
    };

    /**
     * Fetch the mint and burn fees for an asset.
     */
    getFees(_asset: string) {
        // TODO: add getFees RPC endpoint; use RPC to provide fees
        return { burn: 15, mint: 15 };
    }

    /**
     * Fetch the addresses' balance of the asset's representation on the chain.
     */
    async getBalance(asset: string, address: SolAddress) {
        const tokenMintId = await this.getSPLTokenPubkey(asset);

        const source = await getAssociatedTokenAddress(
            new PublicKey(address),
            tokenMintId,
        );
        return new BigNumber(
            (
                await this.provider.connection.getTokenAccountBalance(source)
            ).value.amount,
        );
    }

    /*
     * Generates the mint parameters.
     */
    getMintParams = async (asset: string) => {
        await this.waitForInitialization();
        if (!this.renNetworkDetails || !this.provider) {
            throw new Error(
                `Solana must be initialized before calling 'getContractCalls'.`,
            );
        }

        const params = this._getParams && this._getParams();

        const contract = this.resolveTokenGatewayContract(asset);
        const program = new PublicKey(contract);

        // TODO: check that the gpubkey matches
        const gatewayAccountId = await PublicKey.findProgramAddress(
            [new Uint8Array(Buffer.from(GatewayStateKey))],
            program,
        );

        const gatewayInfo = await this.provider.connection.getAccountInfo(
            gatewayAccountId[0],
        );

        if (!gatewayInfo) throw new Error("incorrect gateway program address");

        let recipient = this.provider.wallet.publicKey;

        if (params?.contractCalls) {
            recipient = new PublicKey(params.contractCalls[0].sendTo);
        }

<<<<<<< HEAD
        let recipient = this.provider.wallet.publicKey;

        if (params?.contractCalls) {
            recipient = new PublicKey(params.contractCalls[0].sendTo);
        }

        const destination = await getAssociatedTokenAddress(
            recipient,
            tokenMintId[0],
=======
        const destination = await this.getAssociatedTokenAccount(
            asset,
            recipient.toString(),
>>>>>>> cdb5700b
        );

        const calls: OverwritableLockAndMintParams = {
            contractCalls: [
                {
                    sendTo: destination.toString(),
                    contractFn: "mint",
                    contractParams: [
                        {
                            name: "recipient",
                            type: "string",
                            value: recipient.toString(),
                        },
                    ],
                },
            ],
        };
        return calls;
    };

    Account({
        amount,
        value,
        address,
    }: {
        amount?: string | BigNumber;
        value?: string | BigNumber;
        address?: string;
    }) {
        this._getParams = (burnPayload?: string) => {
            const recipient = burnPayload || address;
            if (!recipient) {
                throw new Error("missing recipient");
            }
            const params: OverwritableBurnAndReleaseParams = {
                contractCalls: [
                    {
                        sendTo: recipient,
                        contractFn: "",
                        contractParams: [
                            {
                                name: "amount",
                                value: amount || value,
                                type: "string",
                            },
                            {
                                name: "recipient",
                                value: recipient,
                                type: "string",
                            },
                        ],
                    },
                ],
            };
            this._logger.debug("solana params:", params);
            return params;
        };
        return this;
    }

    _getParams:
        | ((burnPayload?: string) => OverwritableBurnAndReleaseParams)
        | undefined;

    getBurnParams = (_asset: string, burnPayload?: string) => {
        if (!this._getParams || !burnPayload) return undefined;
        return this._getParams(burnPayload);
    };

    /**
     * Read a burn reference from an Ethereum transaction - or submit a
     * transaction first if the transaction details have been provided.
     */
    findBurn = async (
        asset: string,
        eventEmitter: EventEmitterTyped<{
            transactionHash: [string];
        }>,
        _transaction?: SolTransaction,
        burnNonce?: Buffer | string | number,
    ) => {
        await this.waitForInitialization();
        const program = new PublicKey(this.resolveTokenGatewayContract(asset));

        if (burnNonce === undefined) {
            return undefined;
        }

        let leNonce: Buffer;
        if (typeof burnNonce == "number") {
            leNonce = new BN(burnNonce).toBuffer("le", 8);
        } else if (typeof burnNonce == "string") {
            leNonce = Buffer.from(burnNonce);
        } else {
            leNonce = burnNonce;
        }

        const burnId = await PublicKey.findProgramAddress([leNonce], program);

        const burnInfo = await this.provider.connection.getAccountInfo(
            burnId[0],
        );
        if (burnInfo) {
            const burnData = BurnLogLayout.decode(burnInfo.data);
            const txes =
                await this.provider.connection.getConfirmedSignaturesForAddress2(
                    burnId[0],
                );

            // Concatenate four u64s into a u256 value.
            const burnAmount = new BN(
                Buffer.concat([
                    new BN(burnData.amount_section_1).toArrayLike(
                        Buffer,
                        "le",
                        8,
                    ),
                    new BN(burnData.amount_section_2).toArrayLike(
                        Buffer,
                        "le",
                        8,
                    ),
                    new BN(burnData.amount_section_3).toArrayLike(
                        Buffer,
                        "le",
                        8,
                    ),
                    new BN(burnData.amount_section_4).toArrayLike(
                        Buffer,
                        "le",
                        8,
                    ),
                ]),
            );

            // Convert borsh `Number` to built-in number
            const recipientLength = parseInt(burnData.recipient_len.toString());

            const burnDetails: BurnDetails<SolTransaction> = {
                transaction: txes[0].signature,
                amount: new BigNumber(burnAmount.toString()),
                to: base58.encode(burnData.recipient.slice(0, recipientLength)),
                nonce: new BigNumber(
                    new BN(leNonce, undefined, "le").toString(),
                ),
            };

            eventEmitter.emit("transactionHash", burnDetails.transaction);

            return burnDetails;
        }

        this._logger.info("missing burn:", burnNonce);
        return undefined;
    };

    /**
     * Read a burn reference from an Ethereum transaction - or submit a
     * transaction first if the transaction details have been provided.
     */
    submitBurn = async (
        asset: string,
        eventEmitter: EventEmitterTyped<{
            transactionHash: [string];
        }>,
        contractCalls: ContractCall[],
    ) => {
        await this.waitForInitialization();
        const program = new PublicKey(this.resolveTokenGatewayContract(asset));

        // We didn't find a burn, so create one instead
        if (
            !contractCalls ||
            !contractCalls[0] ||
            !contractCalls[0].contractParams
        )
            throw new Error("missing burn calls");

        this._logger.debug("burn contract calls:", contractCalls);

        const amount = contractCalls[0].contractParams[0].value;
        const recipient = Buffer.from(contractCalls[0].contractParams[1].value);

        const tokenMintId = await this.getSPLTokenPubkey(asset);

        const source = await getAssociatedTokenAddress(
            this.provider.wallet.publicKey,
            tokenMintId,
        );

        const checkedBurnInst = ActualToken.createBurnCheckedInstruction(
            TOKEN_PROGRAM_ID,
            tokenMintId,
            source,
            this.provider.wallet.publicKey,
            [],
            amount,
            await this.assetDecimals(asset),
        );

        const gatewayAccountId = await PublicKey.findProgramAddress(
            [new Uint8Array(Buffer.from(GatewayStateKey))],
            program,
        );

        const gatewayInfo = await this.provider.connection.getAccountInfo(
            gatewayAccountId[0],
        );

        if (!gatewayInfo) throw new Error("incorrect gateway program address");

        const gatewayState = GatewayLayout.decode(gatewayInfo.data);
        const nonceBN = new BN(gatewayState.burn_count).add(new BN(1));
        this._logger.debug("burn nonce: ", nonceBN.toString());

        const burnLogAccountId = await PublicKey.findProgramAddress(
            [Buffer.from(nonceBN.toArray("le", 8))],
            program,
        );

        // sensible defaults
        const isSigner = false;
        const isWritable = false;

        const renBurnInst = new TransactionInstruction({
            keys: [
                {
                    isSigner: true,
                    isWritable,
                    pubkey: this.provider.wallet.publicKey,
                },
                { isSigner, isWritable: true, pubkey: source },
                { isSigner, isWritable: true, pubkey: gatewayAccountId[0] },
                { isSigner, isWritable: true, pubkey: tokenMintId },
                { isSigner, isWritable: true, pubkey: burnLogAccountId[0] },
                {
                    pubkey: SystemProgram.programId,
                    isSigner,
                    isWritable,
                },
                {
                    pubkey: SYSVAR_INSTRUCTIONS_PUBKEY,
                    isSigner,
                    isWritable,
                },
                {
                    pubkey: SYSVAR_RENT_PUBKEY,
                    isSigner,
                    isWritable,
                },
            ],
            data: Buffer.from([2, recipient.length, ...recipient]),
            programId: program,
        });

        this._logger.debug("burn tx: ", renBurnInst);

        const tx = new Transaction();
        tx.add(checkedBurnInst, renBurnInst);
        tx.recentBlockhash = (
            await this.provider.connection.getRecentBlockhash()
        ).blockhash;
        tx.feePayer = this.provider.wallet.publicKey;
        const signed = await this.provider.wallet.signTransaction(tx);
        if (!signed.signature) {
            throw new Error("missing signature");
        }

        const confirmOpts: ConfirmOptions = {
            commitment: "finalized",
        };

        const res = await sendAndConfirmRawTransaction(
            this.provider.connection,
            signed.serialize(),
            confirmOpts,
        );

        // We unfortunatley cannot send the hash before the program has the tx.
        // burnAndRelease status assumes it is burned as soon as hash is available,
        // and submits the tx at that point; but the lightnode/darknode will fail to validate
        // because it is not present in the cluster yet
        // FIXME: this is not great, because it will be stuck in state where it is expecting a signature
        eventEmitter.emit("transactionHash", base58.encode(signed.signature));

        const x: BurnDetails<SolTransaction> = {
            transaction: res,
            amount: new BigNumber(amount),
            to: recipient.toString(),
            nonce: new BigNumber(nonceBN.toString()),
        };
        return x;
    };

    /*
     * Solana specific utility for checking whether a token account has been
     * instantiated for the selected asset
     */
    async getAssociatedTokenAccount(asset: string, address?: string) {
        await this.waitForInitialization();

        const targetAddress = address
            ? new PublicKey(address)
            : this.provider.wallet.publicKey;

        const tokenMintId = await this.getSPLTokenPubkey(asset);
        const destination = await getAssociatedTokenAddress(
            targetAddress,
            tokenMintId,
        );

        try {
            const tokenAccount = await this.provider.connection.getAccountInfo(
                destination,
            );

            if (!tokenAccount || !tokenAccount.data) {
                return false;
            }
        } catch (e) {
            console.log(e);
            return false;
        }
        return destination;
    }

    /*
     * Solana specific utility for creating a token account for a given user
     * @param asset The symbol of the token you wish to create an account for
     * @param address? If provided, will create the token account for the given solana address,
     *                 otherwise, use the address of the wallet connected to the provider
     */
    async createAssociatedTokenAccount(asset: string, address?: string) {
        await this.waitForInitialization();
        const tokenMintId = await this.getSPLTokenPubkey(asset);
        const targetAddress = address
            ? new PublicKey(address)
            : this.provider.wallet.publicKey;

        const existingTokenAccount = await this.getAssociatedTokenAccount(
            asset,
            address,
        );

        if (!existingTokenAccount) {
            const createTxInstruction = await createAssociatedTokenAccount(
                this.provider.wallet.publicKey,
                targetAddress,
                tokenMintId,
            );
            const createTx = new Transaction();
            createTx.add(createTxInstruction);
            createTx.feePayer = this.provider.wallet.publicKey;
            createTx.recentBlockhash = (
                await this.provider.connection.getRecentBlockhash()
            ).blockhash;
            const signedTx = await this.provider.wallet.signTransaction(
                createTx,
            );

            // Only wait until solana has seen the tx
            const confirmOpts: ConfirmOptions = {
                commitment: "confirmed",
            };

            try {
                const res = await sendAndConfirmRawTransaction(
                    this.provider.connection,
                    signedTx.serialize(),
                    confirmOpts,
                );

                return res;
            } catch (e) {
                console.log(e);
                throw e;
            }
        } else {
            // Already generated, but we aren't guarenteed to get the tx
            return "";
        }
    }
}

export type Solana = SolanaClass;
// @dev Removes any static fields, except `utils`.
export const Solana = Callable(SolanaClass);<|MERGE_RESOLUTION|>--- conflicted
+++ resolved
@@ -708,21 +708,9 @@
             recipient = new PublicKey(params.contractCalls[0].sendTo);
         }
 
-<<<<<<< HEAD
-        let recipient = this.provider.wallet.publicKey;
-
-        if (params?.contractCalls) {
-            recipient = new PublicKey(params.contractCalls[0].sendTo);
-        }
-
-        const destination = await getAssociatedTokenAddress(
-            recipient,
-            tokenMintId[0],
-=======
         const destination = await this.getAssociatedTokenAccount(
             asset,
             recipient.toString(),
->>>>>>> cdb5700b
         );
 
         const calls: OverwritableLockAndMintParams = {
