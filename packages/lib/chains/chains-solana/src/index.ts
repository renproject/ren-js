--- conflicted
+++ resolved
@@ -461,14 +461,6 @@
         );
 
         const recipientTokenAccount = new PublicKey(contractCalls[0].sendTo);
-<<<<<<< HEAD
-        const recipientWalletAddress =
-            contractCalls[0] &&
-            contractCalls[0].contractParams &&
-            contractCalls[0].contractParams[0] &&
-            contractCalls[0].contractParams[0].value;
-        await this.createAssociatedTokenAccount(asset, recipientWalletAddress);
-=======
 
         // To get to this point, the token account should already exist.
         // const recipientWalletAddress =
@@ -477,7 +469,6 @@
         //     contractCalls[0].contractParams[0] &&
         //     contractCalls[0].contractParams[0].value;
         // await this.createAssociatedTokenAccount(asset, recipientWalletAddress);
->>>>>>> ed62d99b
 
         const [renvmmsg, renvmMsgSlice] = this.constructRenVMMsg(
             Buffer.from(mintTx.out.phash.toString("hex"), "hex"),
@@ -595,29 +586,6 @@
         eventEmitter.emit("transactionHash", base58.encode(signature));
         this._logger.debug("signed with signature", signature);
 
-<<<<<<< HEAD
-        const confirmOpts: ConfirmOptions = {
-            commitment: "finalized",
-        };
-
-        const sendPromise = new Promise<string>(async (resolve, reject) => {
-            setTimeout(() => {
-                reject("no confirmations before timeout");
-            }, 20000);
-
-            const r = await sendAndConfirmRawTransaction(
-                this.provider.connection,
-                signed.serialize(),
-                confirmOpts,
-            );
-            // FIXME: this follows eth's events, generalize this
-            eventEmitter.emit("confirmation", 1, { status: 1 });
-            resolve(r);
-        });
-
-        const r = await sendPromise;
-        this._logger.debug("sent and confirmed", r);
-=======
         // Should be the same as `signature`.
         const confirmedSignature = await sendAndConfirmRawTransaction(
             this.provider.connection,
@@ -627,7 +595,6 @@
 
         // FIXME: this follows eth's events, generalize this
         eventEmitter.emit("confirmation", 1, { status: 1 });
->>>>>>> ed62d99b
 
         // Wait up to 20 seconds for the transaction to be finalized.
         await finalizeTransaction(this.provider.connection, confirmedSignature);
@@ -739,27 +706,6 @@
 
         const params = this._getParams && this._getParams();
 
-<<<<<<< HEAD
-        const contract = this.resolveTokenGatewayContract(asset);
-        const program = new PublicKey(contract);
-
-        // TODO: check that the gpubkey matches
-        const gatewayAccountId = await PublicKey.findProgramAddress(
-            [new Uint8Array(Buffer.from(GatewayStateKey))],
-            program,
-        );
-
-        const gatewayInfo = await this.provider.connection.getAccountInfo(
-            gatewayAccountId[0],
-        );
-
-        if (!gatewayInfo) throw new Error("incorrect gateway program address");
-
-        const recipient =
-            params && params.contractCalls
-                ? new PublicKey(params.contractCalls[0].sendTo)
-                : this.provider.wallet.publicKey;
-=======
         if (
             params &&
             params.contractCalls &&
@@ -768,7 +714,6 @@
         ) {
             return params;
         }
->>>>>>> ed62d99b
 
         const recipient =
             params && params.contractCalls
