--- conflicted
+++ resolved
@@ -450,7 +450,6 @@
         );
 
         const recipientTokenAccount = new PublicKey(contractCalls[0].sendTo);
-<<<<<<< HEAD
 
         // To get to this point, the token account should already exist.
         // const recipientWalletAddress =
@@ -459,14 +458,6 @@
         //     contractCalls[0].contractParams[0] &&
         //     contractCalls[0].contractParams[0].value;
         // await this.createAssociatedTokenAccount(asset, recipientWalletAddress);
-=======
-        const recipientWalletAddress =
-            contractCalls[0] &&
-            contractCalls[0].contractParams &&
-            contractCalls[0].contractParams[0] &&
-            contractCalls[0].contractParams[0].value;
-        await this.createAssociatedTokenAccount(asset, recipientWalletAddress);
->>>>>>> d1431842
 
         const [renvmmsg, renvmMsgSlice] = this.constructRenVMMsg(
             Buffer.from(mintTx.out.phash.toString("hex"), "hex"),
@@ -588,7 +579,6 @@
             commitment: "finalized",
         };
 
-<<<<<<< HEAD
         const sendPromise = new Promise<string>((resolve, reject) => {
             (async () => {
                 setTimeout(() => {
@@ -604,21 +594,6 @@
                 eventEmitter.emit("confirmation", 1, { status: 1 });
                 resolve(r);
             })().catch(reject);
-=======
-        const sendPromise = new Promise<string>(async (resolve, reject) => {
-            setTimeout(() => {
-                reject("no confirmations before timeout");
-            }, 20000);
-
-            const r = await sendAndConfirmRawTransaction(
-                this.provider.connection,
-                signed.serialize(),
-                confirmOpts,
-            );
-            // FIXME: this follows eth's events, generalize this
-            eventEmitter.emit("confirmation", 1, { status: 1 });
-            resolve(r);
->>>>>>> d1431842
         });
 
         const r = await sendPromise;
