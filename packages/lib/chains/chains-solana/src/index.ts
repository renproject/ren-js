import {
    BurnDetails,
    ContractCall,
    LockAndMintTransaction,
    Logger,
    MintChain,
    RenNetwork,
    RenNetworkDetails,
    RenNetworkString,
    OverwritableLockAndMintParams,
    SimpleLogger,
    OverwritableBurnAndReleaseParams,
    BurnPayloadConfig,
} from "@renproject/interfaces";
<<<<<<< HEAD
import { keccak256, sleep } from "@renproject/utils";

=======
import { Callable, keccak256 } from "@renproject/utils";
>>>>>>> 686aea32
import {
    Connection,
    PublicKey,
    Transaction,
    TransactionInstruction,
    SYSVAR_RENT_PUBKEY,
    SYSVAR_INSTRUCTIONS_PUBKEY,
    Secp256k1Program,
    SystemProgram,
    sendAndConfirmRawTransaction,
    ConfirmOptions,
    CreateSecp256k1InstructionWithPublicKeyParams,
    CreateSecp256k1InstructionWithEthAddressParams,
} from "@solana/web3.js";
import { TOKEN_PROGRAM_ID, Token } from "@solana/spl-token";

import {
    createAssociatedTokenAccount,
    getAssociatedTokenAddress,
} from "@project-serum/associated-token";

import { BN } from "bn.js";
import BigNumber from "bignumber.js";
import base58 from "bs58";
import { EventEmitter } from "events";

import { createInstructionWithEthAddress2 } from "./util";
import { renMainnet, resolveNetwork, SolNetworkConfig } from "./networks";
import {
    BurnLogLayout,
    GatewayLayout,
    GatewayStateKey,
    GatewayRegistryLayout,
    GatewayRegistryState,
    GatewayRegistryStateKey,
    MintLogLayout,
    RenVmMsgLayout,
} from "./layouts";

// FIXME: Typings are out of date, so lets fall back to good old any
const ActualToken: any = Token;

export type SolTransaction = string;
export type SolAddress = string;

export interface SolanaProvider {
    connection: Connection;
    wallet: {
        publicKey: PublicKey;
        signTransaction: (transaction: Transaction) => Promise<Transaction>;
    };
}

interface SolOptions {
    logger: Logger;
}

class SolanaClass
    implements MintChain<SolTransaction, SolAddress, SolNetworkConfig> {
    public static chain = "Solana" as const;
    public chain = Solana.chain;
    public name = Solana.chain;

    public renNetworkDetails: SolNetworkConfig;
    private _logger: Logger = new SimpleLogger();

    public burnPayloadConfig: BurnPayloadConfig = {
        bytes: true,
    };

    constructor(
        readonly provider: SolanaProvider,
        renNetwork?:
            | RenNetwork
            | RenNetworkString
            | RenNetworkDetails
            | SolNetworkConfig,
        options?: SolOptions,
    ) {
        if (!this.provider.connection) {
            throw new Error("No connection to provider");
        }
        this.initialize = this.initialize.bind(this);
        this.waitForInitialization = this.waitForInitialization.bind(this);
        // Default to mainnet if not specified
        if (renNetwork) {
            this.renNetworkDetails = resolveNetwork(renNetwork);
        } else {
            this.renNetworkDetails = renMainnet;
        }
        if (options) {
            this._logger = options.logger;
        }
        this.initialize(this.renNetworkDetails?.name as RenNetwork);
    }

    public static utils = {
        resolveChainNetwork: resolveNetwork,
        addressIsValid: (a: any) => {
            try {
                base58.decode(a);
                return true;
            } catch (_e) {
                return false;
            }
        },
        addressExplorerLink: (
            address: SolAddress,
            network:
                | RenNetwork
                | RenNetworkString
                | RenNetworkDetails
                | SolNetworkConfig,
        ): string => {
            const resolvedNetwork =
                SolanaClass.utils.resolveChainNetwork(network) || renMainnet;

            return `${resolvedNetwork.chainExplorer}/address/${address}?cluster=${resolvedNetwork.chain}`;
        },

        transactionExplorerLink: (
            transaction: SolTransaction,
            network:
                | RenNetwork
                | RenNetworkString
                | RenNetworkDetails
                | SolNetworkConfig = renMainnet,
        ): string => {
            const resolvedNetwork =
                SolanaClass.utils.resolveChainNetwork(network) || renMainnet;

            return `${resolvedNetwork.chainExplorer}/tx/${transaction}?cluster=${resolvedNetwork.chain}`;
        },
    };

    public utils = SolanaClass.utils as any;

    /**
     * Should be set by `constructor` or `initialize`.
     */
    renNetwork?: RenNetworkDetails;

    gatewayRegistryData?: GatewayRegistryState;

    _initialized?: Promise<true>;
    /**
     * `initialize` allows RenJS to pass in parameters after the user has
     * initialized the Chain. This allows the user to pass in network
     * parameters such as the network only once.
     *
     * If the Chain's constructor has an optional network parameter and the
     * user has explicitly initialized it, the Chain should ignore the
     * network passed in to `initialize`. This is to allow different network
     * combinations, such as working with testnet Bitcoin and a local Ethereum
     * chain - whereas the default `testnet` configuration would use testnet
     * Bitcoin and Ethereum's Kovan testnet.
     */
    initialize = async (
        network: RenNetwork | RenNetworkString | RenNetworkDetails,
    ) => {
        this.renNetwork = SolanaClass.utils.resolveChainNetwork(network);

        // Load registry state to find programs
        const pubk = new PublicKey(
            this.renNetworkDetails.addresses.GatewayRegistry,
        );
        const stateKey = await PublicKey.findProgramAddress(
            [Buffer.from(GatewayRegistryStateKey)],
            pubk,
        );

        const gatewayData = await this.provider.connection.getAccountInfo(
            stateKey[0],
        );

        if (!gatewayData) {
            throw new Error("Failed to load program state");
        }
        // Persist registry data
        // TODO: Consider if we want to handle the edge case of programs being
        // updated during the lifecyle of the chain pbject
        this.gatewayRegistryData = GatewayRegistryLayout.decode(
            gatewayData.data,
        );

        return this;
    };

    async waitForInitialization() {
        if (this._initialized === undefined) {
            this._initialized = this.initialize(
                this.renNetworkDetails.name,
            ).then(() => true);
        }
        return this._initialized;
    }

    withProvider = (provider: any) => {
        return { ...this, provider };
    };

    assetIsNative = (asset: string) => {
        return asset === "SOL";
    };

    /**
     * `assetIsSupported` should return true if the the asset is native to the
     * chain or if the asset can be minted onto the chain.
     *
     * ```ts
     * ethereum.assetIsSupported = asset => asset === "ETH" || asset === "BTC" || ...;
     * ```
     */
    assetIsSupported = async (asset: string) => {
        await this.waitForInitialization();
        if (this.assetIsNative(asset)) {
            return true;
        }

        const sHash = Uint8Array.from(
            keccak256(Buffer.from(`${asset}/toSolana`)),
        );
        if (
            this.gatewayRegistryData?.selectors.find(
                (x) => x.toString() === sHash.toString(),
            )
        ) {
            return true;
        }
        return false;
    };

    assetDecimals = async (asset: string) => {
        await this.waitForInitialization();
        const address = await this.getSPLTokenPubkey(asset);
        const res = await this.provider.connection.getTokenSupply(
            new PublicKey(address),
        );

        return res.value.decimals;
    };

    transactionID = (transaction: SolTransaction) => {
        this._logger.debug("tx", transaction);
        // TODO: use the transaction signature for both?
        return transaction;
    };

    transactionConfidence = async (transaction: SolTransaction) => {
        await this.waitForInitialization();
        // NOTE: Solana has a built in submit and wait until target confirmations
        // function; so it might not make sense to use this?
        const tx = await this.provider.connection.getConfirmedTransaction(
            transaction,
        );

        const currentSlot = await this.provider.connection.getSlot();
        return {
            current: currentSlot - (tx?.slot ?? 0),
<<<<<<< HEAD
            // Gets overridden in RenJS.
            target: 1,
=======
            target: this.renNetworkDetails.isTestnet ? 1 : 2,
>>>>>>> 686aea32
        };
    };

    transactionRPCFormat = (transaction: SolTransaction) => {
        this._logger.debug("tx", transaction);
        return {
            txid: base58.decode(transaction),
            txindex: "0",
        };
    };

    transactionFromID = (
        txid: string | Buffer,
        _txindex: string,
        _reversed?: boolean,
    ) => {
        if (typeof txid == "string") return txid;
        return base58.encode(txid);
    };

    resolveTokenGatewayContract = (asset: string) => {
        if (!this.gatewayRegistryData) {
            throw new Error("chain not initialized");
        }

        const sHash = Uint8Array.from(
            keccak256(Buffer.from(`${asset}/toSolana`)),
        );
        let idx = -1;
        const contract = this.gatewayRegistryData?.selectors.find(
            (x, i) =>
                x.toString() === sHash.toString() &&
                (() => {
                    idx = i;
                    return true;
                })(),
        );
        if (!contract) throw new Error("unsupported asset");
        return this.gatewayRegistryData.gateways[idx].toBase58();
    };

    async getSPLTokenPubkey(asset: string) {
        await this.waitForInitialization();
        const program = new PublicKey(this.resolveTokenGatewayContract(asset));
        const s_hash = keccak256(Buffer.from(`${asset}/toSolana`));

        const tokenMintId = await PublicKey.findProgramAddress(
            [s_hash],
            program,
        );
        return tokenMintId[0];
    }

    constructRenVMMsg = (
        p_hash: Buffer,
        amount: string,
        token: Buffer,
        to: string,
        n_hash: Buffer,
    ) => {
        try {
            const renvmmsg = Buffer.from(new Array(160));
            const preencode = {
                p_hash: new Uint8Array(p_hash),
                amount: new Uint8Array(
                    new BN(amount.toString()).toArray("be", 32),
                ),
                token: new Uint8Array(token),
                to: new Uint8Array(base58.decode(to)),
                n_hash: new Uint8Array(n_hash),
            };

            this._logger.debug(
                "renvmmsg preencode",
                JSON.stringify({
                    s_hash: token,
                    p_hash,
                    to: base58.decode(to),
                    n_hash,
                    amount: new Uint8Array(
                        new BN(amount.toString()).toArray("be", 32),
                    ),
                }),
            );

            const renvmMsgSlice = Buffer.from([
                ...preencode.p_hash,
                ...preencode.amount,
                ...preencode.token,
                ...preencode.to,
                ...preencode.n_hash,
            ]);
            RenVmMsgLayout.encode(preencode, renvmmsg);
            this._logger.debug("renvmmsg encoded", renvmmsg);
            return [renvmmsg, renvmMsgSlice];
        } catch (e) {
            this._logger.debug("failed to encoded renvmmsg", e);
            throw e;
        }
    };

    /**
     * `submitMint` should take the completed mint transaction from RenVM and
     * submit its signature to the mint chain to finalize the mint.
     */

    submitMint = async (
        asset: string,
        contractCalls: ContractCall[],
        mintTx: LockAndMintTransaction,
        eventEmitter: EventEmitter,
    ) => {
        await this.waitForInitialization();
        this._logger.debug("submitting mintTx:", mintTx);
        if (mintTx.out?.revert)
            throw new Error("Transaction reverted: " + mintTx.out.revert);
        if (!mintTx.out?.signature) throw new Error("Missing signature");
        let sig = mintTx.out.signature;
        // FIXME: Not sure why this happens when retrieving the tx by polling for submission result
        if (typeof sig === "string") {
            sig = Buffer.from(sig, "hex");
        }

        const program = new PublicKey(this.resolveTokenGatewayContract(asset));

        const gatewayAccountId = await PublicKey.findProgramAddress(
            [new Uint8Array(Buffer.from(GatewayStateKey))],
            program,
        );
        const s_hash = keccak256(Buffer.from(`${asset}/toSolana`));

        const tokenMintId = await this.getSPLTokenPubkey(asset);

        const isSigner = false;
        const isWritable = false;

        const mintAuthorityId = await PublicKey.findProgramAddress(
            [tokenMintId.toBuffer()],
            program,
        );

        const [renvmmsg, renvmMsgSlice] = this.constructRenVMMsg(
            Buffer.from(mintTx.out.phash.toString("hex"), "hex"),
            mintTx.out.amount.toString(),
            Buffer.from(s_hash.toString("hex"), "hex"),
            contractCalls[0].sendTo,
            Buffer.from(mintTx.out.nhash.toString("hex"), "hex"),
        );

        const mintLogAccountId = await PublicKey.findProgramAddress(
            [keccak256(renvmmsg)],
            program,
        );
        this._logger.debug("mint log account", mintLogAccountId[0].toString());

        const recipient = new PublicKey(contractCalls[0].sendTo);

        const recipientAccount = await this.provider.connection.getAccountInfo(
            recipient,
        );

        if (!recipientAccount) {
            throw new Error("Recipient account not found");
        }

        const instruction = new TransactionInstruction({
            keys: [
                {
                    pubkey: this.provider.wallet.publicKey,
                    isSigner: true,
                    isWritable,
                },
                { pubkey: gatewayAccountId[0], isSigner, isWritable },
                { pubkey: tokenMintId, isSigner, isWritable: true },
                {
                    pubkey: recipient,
                    isSigner,
                    isWritable: true,
                },
                {
                    pubkey: mintLogAccountId[0],
                    isSigner,
                    isWritable: true,
                },
                {
                    pubkey: mintAuthorityId[0],
                    isSigner,
                    isWritable,
                },
                {
                    pubkey: SystemProgram.programId,
                    isSigner,
                    isWritable,
                },
                {
                    pubkey: SYSVAR_INSTRUCTIONS_PUBKEY,
                    isSigner,
                    isWritable,
                },
                {
                    pubkey: SYSVAR_RENT_PUBKEY,
                    isSigner,
                    isWritable,
                },
                {
                    pubkey: TOKEN_PROGRAM_ID,
                    isSigner,
                    isWritable,
                },
            ],
            programId: program,
            data: Buffer.from([1]),
        });
        this._logger.debug("mint instruction", JSON.stringify(instruction));

        const gatewayInfo = await this.provider.connection.getAccountInfo(
            gatewayAccountId[0],
        );

        if (!gatewayInfo) throw new Error("incorrect gateway program address");

        const gatewayState = GatewayLayout.decode(gatewayInfo.data);

        const tx = new Transaction();

        const secpParams: CreateSecp256k1InstructionWithEthAddressParams = {
            ethAddress: Buffer.from(gatewayState.renvm_authority),
            message: renvmMsgSlice,
            signature: sig.slice(0, 64),
            recoveryId: sig[64] - 27,
        };
        this._logger.debug(
            "authority address",
            secpParams.ethAddress.toString("hex"),
        );
        this._logger.debug("secp params", secpParams);

        const secPInstruction = createInstructionWithEthAddress2(secpParams);
        secPInstruction.data = Buffer.from([...secPInstruction.data]);

        tx.add(instruction, secPInstruction);
        tx.recentBlockhash = (
            await this.provider.connection.getRecentBlockhash("max")
        ).blockhash;
        tx.feePayer = this.provider.wallet.publicKey;

        const simulationResult = await this.provider.connection.simulateTransaction(
            tx,
        );
        if (simulationResult.value.err) {
            throw new Error(
                "transaction simulation failed: " +
                    JSON.stringify(simulationResult),
            );
        }
        const signed = await this.provider.wallet.signTransaction(tx);

        const signature = signed.signature;
        if (!signature) throw new Error("failed to sign");
        // FIXME: we need to generalize these events
        eventEmitter.emit("transactionHash", base58.encode(signature));
        this._logger.debug("signed with signature", signature);

        const confirmOpts: ConfirmOptions = {
            commitment: "finalized",
        };

        const r = await sendAndConfirmRawTransaction(
            this.provider.connection,
            signed.serialize(),
            confirmOpts,
        );

        this._logger.debug("sent and confirmed", r);
        eventEmitter.emit("confirmation", {}, { status: true });

        return r;
    };

    findTransactionByDepositDetails = async (
        asset: string,
        sHash: Buffer,
        nHash: Buffer,
        pHash: Buffer,
        to: string,
        amount: string,
    ) => {
        await this.waitForInitialization();
        const program = new PublicKey(this.resolveTokenGatewayContract(asset));

        const [renvmmsg] = this.constructRenVMMsg(
            pHash,
            amount,
            sHash,
            to,
            nHash,
        );

        const mintLogAccountId = await PublicKey.findProgramAddress(
            [keccak256(renvmmsg)],
            program,
        );

        const mintData = await this.provider.connection.getAccountInfo(
            mintLogAccountId[0],
        );

        if (!mintData) {
            this._logger.debug(
                "no mint for mint:",
                mintLogAccountId[0].toString(),
            );
            return undefined;
        }
        this._logger.debug("found mint:", mintData);

        const mintLogData = MintLogLayout.decode(mintData.data);
        if (!mintLogData.is_initialized) return undefined;

        const mintSigs = await this.provider.connection.getConfirmedSignaturesForAddress2(
            mintLogAccountId[0],
        );
        return mintSigs[0].signature;
    };

    /**
     * Fetch the mint and burn fees for an asset.
     */
    getFees(_asset: string) {
        // TODO: add getFees RPC endpoint; use RPC to provide fees
        return { burn: 15, mint: 15 };
    }

    /**
     * Fetch the addresses' balance of the asset's representation on the chain.
     */
    async getBalance(asset: string, address: SolAddress) {
        const tokenMintId = await this.getSPLTokenPubkey(asset);

        const source = await getAssociatedTokenAddress(
            new PublicKey(address),
            tokenMintId,
        );
        return new BigNumber(
            (
                await this.provider.connection.getTokenAccountBalance(source)
            ).value.amount,
        );
    }

    /*
     * Generates the mint parameters.
     * NOTE: We need to ensure that the destination address is initialized,
     * so be sure to call createAssociatedTokenAccount(asset) first
     */
    getMintParams = async (asset: string) => {
        await this.waitForInitialization();
        if (!this.renNetworkDetails || !this.provider) {
            throw new Error(
                `Solana must be initialized before calling 'getContractCalls'.`,
            );
        }

        const contract = this.resolveTokenGatewayContract(asset);
        const program = new PublicKey(contract);

        // TODO: check that the gpubkey matches
        const gatewayAccountId = await PublicKey.findProgramAddress(
            [new Uint8Array(Buffer.from(GatewayStateKey))],
            program,
        );

        const gatewayInfo = await this.provider.connection.getAccountInfo(
            gatewayAccountId[0],
        );

        if (!gatewayInfo) throw new Error("incorrect gateway program address");

        const gatewayState = GatewayLayout.decode(gatewayInfo.data);
        console.debug(gatewayState.renvm_authority);

        const s_hash = keccak256(Buffer.from(asset + "/toSolana"));

        const tokenMintId = await PublicKey.findProgramAddress(
            [s_hash],
            program,
        );

        const destination = await getAssociatedTokenAddress(
            this.provider.wallet.publicKey,
            tokenMintId[0],
        );

        const calls: OverwritableLockAndMintParams = {
            contractCalls: [
                {
                    sendTo: destination.toString(),
                    contractFn: "mint",
                    contractParams: [],
                },
            ],
        };
        return calls;
    };

    Account({ amount }: { amount: string | BigNumber }) {
        this._getParams = (burnPayload: string) => {
            const recipientBytes = Buffer.from(burnPayload, "hex");
            const params: OverwritableBurnAndReleaseParams = {
                contractCalls: [
                    {
                        sendTo: burnPayload,
                        contractFn: "",
                        contractParams: [
                            {
                                name: "amount",
                                value: amount,
                                type: "string",
                            },
                            {
                                name: "recipient",
                                value: recipientBytes,
                                type: "bytes",
                            },
                        ],
                    },
                ],
            };
            this._logger.debug("burn params:", params);
            return params;
        };
        return this;
    }

    _getParams:
        | ((burnPayload: string) => OverwritableBurnAndReleaseParams)
        | undefined;

    getBurnParams = (_asset: string, burnPayload?: string) => {
        if (!this._getParams || !burnPayload) return undefined;
        return this._getParams(burnPayload);
    };

    /**
     * Read a burn reference from an Ethereum transaction - or submit a
     * transaction first if the transaction details have been provided.
     */
    findBurnTransaction = async (
        asset: string,
        burn: {
            transaction?: SolTransaction;
            burnNonce?: Buffer | string | number;
            contractCalls?: ContractCall[];
        },
        eventEmitter: EventEmitter,
        logger: Logger,
        _networkDelay?: number,
    ) => {
        await this.waitForInitialization();
        const program = new PublicKey(this.resolveTokenGatewayContract(asset));
        if (burn.burnNonce !== undefined) {
            let leNonce: Buffer;
            if (typeof burn.burnNonce == "number") {
                leNonce = new BN(burn.burnNonce).toBuffer("le", 8);
            } else if (typeof burn.burnNonce == "string") {
                leNonce = Buffer.from(burn.burnNonce);
            } else {
                leNonce = burn.burnNonce;
            }

            const burnId = await PublicKey.findProgramAddress(
                [leNonce],
                program,
            );

            const burnInfo = await this.provider.connection.getAccountInfo(
                burnId[0],
            );
            if (burnInfo) {
                const burnData = BurnLogLayout.decode(burnInfo.data);
                const txes = await this.provider.connection.getConfirmedSignaturesForAddress2(
                    burnId[0],
                );
                const burnDetails: BurnDetails<SolTransaction> = {
                    transaction: txes[0].signature,
                    amount: burnData.amount,
                    to: base58.encode(burnData.recipient),
                    nonce: new BigNumber(
                        new BN(leNonce, undefined, "le").toString(),
                    ),
                };
                return burnDetails;
            } else {
                this._logger.info("missing burn:", burn.burnNonce);
                logger.info("missing burn:", burn.burnNonce);
            }
        }

        // We didn't find a burn, so create one instead
        if (
            !burn.contractCalls ||
            !burn.contractCalls[0] ||
            !burn.contractCalls[0].contractParams
        )
            throw new Error("missing burn calls");

        this._logger.debug("burn contract calls:", burn.contractCalls);

        const amount = burn.contractCalls[0].contractParams[0].value;
        const recipient: Buffer = burn.contractCalls[0].contractParams[1].value;

        const tokenMintId = await this.getSPLTokenPubkey(asset);

        const source = await getAssociatedTokenAddress(
            this.provider.wallet.publicKey,
            tokenMintId,
        );

        const checkedBurnInst = ActualToken.createBurnCheckedInstruction(
            TOKEN_PROGRAM_ID,
            tokenMintId,
            source,
            this.provider.wallet.publicKey,
            [],
            amount,
            await this.assetDecimals(asset),
        );

        const gatewayAccountId = await PublicKey.findProgramAddress(
            [new Uint8Array(Buffer.from(GatewayStateKey))],
            program,
        );

        const gatewayInfo = await this.provider.connection.getAccountInfo(
            gatewayAccountId[0],
        );

        if (!gatewayInfo) throw new Error("incorrect gateway program address");

        const gatewayState = GatewayLayout.decode(gatewayInfo.data);
        const nonceBN = new BN(gatewayState.burn_count).add(new BN(1));
        this._logger.debug("burn nonce: ", nonceBN.toString());

        const burnLogAccountId = await PublicKey.findProgramAddress(
            [Buffer.from(nonceBN.toArray("le", 8))],
            program,
        );

        // sensible defaults
        const isSigner = false;
        const isWritable = false;

        const renBurnInst = new TransactionInstruction({
            keys: [
                {
                    isSigner: true,
                    isWritable,
                    pubkey: this.provider.wallet.publicKey,
                },
                { isSigner, isWritable: true, pubkey: source },
                { isSigner, isWritable: true, pubkey: gatewayAccountId[0] },
                { isSigner, isWritable: true, pubkey: tokenMintId },
                { isSigner, isWritable: true, pubkey: burnLogAccountId[0] },
                {
                    pubkey: SystemProgram.programId,
                    isSigner,
                    isWritable,
                },
                {
                    pubkey: SYSVAR_INSTRUCTIONS_PUBKEY,
                    isSigner,
                    isWritable,
                },
                {
                    pubkey: SYSVAR_RENT_PUBKEY,
                    isSigner,
                    isWritable,
                },
            ],
            data: Buffer.from([2, recipient.length, ...recipient]),
            programId: program,
        });

        this._logger.debug("burn tx: ", renBurnInst);

        const tx = new Transaction();
        tx.add(checkedBurnInst, renBurnInst);
        tx.recentBlockhash = (
            await this.provider.connection.getRecentBlockhash()
        ).blockhash;
        tx.feePayer = this.provider.wallet.publicKey;
        const signed = await this.provider.wallet.signTransaction(tx);
        if (!signed.signature) {
            throw new Error("missing signature");
        }

        const confirmOpts: ConfirmOptions = {
            commitment: "finalized",
        };

        const res = await sendAndConfirmRawTransaction(
            this.provider.connection,
            signed.serialize(),
            confirmOpts,
        );

        // We unfortunatley cannot send the hash before the program has the tx.
        // burnAndRelease status assumes it is burned as soon as hash is available,
        // and submits the tx at that point; but the lightnode/darknode will fail to validate
        // because it is not present in the cluster yet
        // FIXME: this is not great, because it will be stuck in state where it is expecting a signature
        eventEmitter.emit("txHash", base58.encode(signed.signature));

        eventEmitter.emit("confirmation", base58.encode(signed.signature));

        const x: BurnDetails<SolTransaction> = {
            transaction: res,
            amount: new BigNumber(amount),
            to: base58.encode(recipient),
            nonce: new BigNumber(nonceBN.toString()),
        };
        return x;
    };

    /*
     * Solana specific utility for checking whether a token account has been
     * instantiated for the selected asset
     */
    async getAssociatedTokenAccount(asset: string) {
        await this.waitForInitialization();

        const tokenMintId = await this.getSPLTokenPubkey(asset);
        const destination = await getAssociatedTokenAddress(
            this.provider.wallet.publicKey,
            tokenMintId,
        );

        const tokenAccount = await this.provider.connection.getAccountInfo(
            destination,
        );

        if (!tokenAccount || !tokenAccount.data) {
            return false;
        }
        return destination;
    }

    /*
     * Solana specific utility for creating a token account for a given user
     */
    async createAssociatedTokenAccount(asset: string) {
        await this.waitForInitialization();
        const tokenMintId = await this.getSPLTokenPubkey(asset);
        const existingTokenAccount = await this.getAssociatedTokenAccount(
            asset,
        );

        if (!existingTokenAccount) {
            const createTxInstruction = await createAssociatedTokenAccount(
                this.provider.wallet.publicKey,
                this.provider.wallet.publicKey,
                tokenMintId,
            );
            const createTx = new Transaction();
            createTx.add(createTxInstruction);
            createTx.feePayer = this.provider.wallet.publicKey;
            createTx.recentBlockhash = (
                await this.provider.connection.getRecentBlockhash()
            ).blockhash;
            const signedTx = await this.provider.wallet.signTransaction(
                createTx,
            );

            // Only wait until solana has seen the tx
            const confirmOpts: ConfirmOptions = {
                commitment: "confirmed",
            };

            return sendAndConfirmRawTransaction(
                this.provider.connection,
                signedTx.serialize(),
                confirmOpts,
            );
        } else {
            // Already generated, but we aren't guarenteed to get the tx
            return "";
        }
    }
}

export type Solana = SolanaClass;
// @dev Removes any static fields, except `utils`.
export const Solana = Callable(SolanaClass);<|MERGE_RESOLUTION|>--- conflicted
+++ resolved
@@ -12,12 +12,7 @@
     OverwritableBurnAndReleaseParams,
     BurnPayloadConfig,
 } from "@renproject/interfaces";
-<<<<<<< HEAD
-import { keccak256, sleep } from "@renproject/utils";
-
-=======
 import { Callable, keccak256 } from "@renproject/utils";
->>>>>>> 686aea32
 import {
     Connection,
     PublicKey,
@@ -277,12 +272,7 @@
         const currentSlot = await this.provider.connection.getSlot();
         return {
             current: currentSlot - (tx?.slot ?? 0),
-<<<<<<< HEAD
-            // Gets overridden in RenJS.
-            target: 1,
-=======
             target: this.renNetworkDetails.isTestnet ? 1 : 2,
->>>>>>> 686aea32
         };
     };
 
