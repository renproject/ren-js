import {
    BurnDetails,
    ContractCall,
    LockAndMintTransaction,
    Logger,
    MintChain,
    RenNetwork,
    RenNetworkDetails,
    RenNetworkString,
    OverwritableLockAndMintParams,
    SimpleLogger,
    OverwritableBurnAndReleaseParams,
    BurnPayloadConfig,
    EventEmitterTyped,
    SyncOrPromise,
} from "@renproject/interfaces";
import { Callable, doesntError, keccak256 } from "@renproject/utils";
import {
    Connection,
    PublicKey,
    Transaction,
    TransactionInstruction,
    SYSVAR_RENT_PUBKEY,
    SYSVAR_INSTRUCTIONS_PUBKEY,
    SystemProgram,
    sendAndConfirmRawTransaction,
    ConfirmOptions,
    CreateSecp256k1InstructionWithEthAddressParams,
} from "@solana/web3.js";
import { TOKEN_PROGRAM_ID, Token } from "@solana/spl-token";

import {
    createAssociatedTokenAccount,
    getAssociatedTokenAddress,
} from "@project-serum/associated-token";

import { BN } from "bn.js";
import BigNumber from "bignumber.js";
import base58 from "bs58";

import { createInstructionWithEthAddress2 } from "./util";
import { renMainnet, resolveNetwork, SolNetworkConfig } from "./networks";
import {
    BurnLogLayout,
    GatewayLayout,
    GatewayStateKey,
    GatewayRegistryLayout,
    GatewayRegistryState,
    GatewayRegistryStateKey,
    MintLogLayout,
    RenVmMsgLayout,
} from "./layouts";

// FIXME: Typings are out of date, so lets fall back to good old any
// eslint-disable-next-line @typescript-eslint/no-explicit-any
const ActualToken: any = Token;

export type SolTransaction = string;
export type SolAddress = string;

export interface SolanaProvider {
    connection: Connection;
    wallet: {
        publicKey: PublicKey;
        signTransaction: (transaction: Transaction) => Promise<Transaction>;
    };
}

<<<<<<< HEAD
=======
const encodeAddress = (
    asset: string,
): ((b: Buffer) => SyncOrPromise<string>) => {
    switch (asset) {
        case "BTC":
        case "ZEC":
        case "BCH":
        case "DOGE":
            return (bytes) => base58.encode(bytes);
        case "LUNA":
            return async (bytes: Buffer) => {
                const { Terra } = await import("@renproject/chains-terra");
                return new Terra().bytesToAddress(bytes);
            };
        case "FIL":
            return async (bytes: Buffer) => {
                const { Filecoin } = await import(
                    "@renproject/chains-filecoin"
                );
                // Lightnodes only accept mainnet encoded addresses atm
                const fc = new Filecoin("mainnet");
                return fc.bytesToAddress(bytes);
            };
    }
    throw new Error("Unknown asset: " + asset);
};

>>>>>>> 89997810
interface SolOptions {
    logger: Logger;
}

export class SolanaClass
    implements MintChain<SolTransaction, SolAddress, SolNetworkConfig>
{
    public static chain = "Solana" as const;
    public chain = Solana.chain;
    public name = Solana.chain;

    public renNetworkDetails: SolNetworkConfig;
    private _logger: Logger = new SimpleLogger();

    public burnPayloadConfig: BurnPayloadConfig = {
        bytes: false,
    };

    public provider: SolanaProvider;

    constructor(
        provider: SolanaProvider,
        renNetwork?:
            | RenNetwork
            | RenNetworkString
            | RenNetworkDetails
            | SolNetworkConfig,
        options?: SolOptions,
    ) {
        this.provider = provider;
        if (!this.provider.connection) {
            throw new Error("No connection to provider");
        }
        this.initialize = this.initialize.bind(this);
        this.waitForInitialization = this.waitForInitialization.bind(this);
        // Default to mainnet if not specified
        if (renNetwork) {
            this.renNetworkDetails = resolveNetwork(renNetwork);
        } else {
            this.renNetworkDetails = renMainnet;
        }
        if (options) {
            this._logger = options.logger;
        }
        this.initialize(this.renNetworkDetails.name).catch(console.error);
    }

    public static utils = {
        resolveChainNetwork: resolveNetwork,

        /**
         * A Solana address is a base58-encoded 32-byte ed25519 public key.
         */
        addressIsValid: doesntError(
            (address: SolAddress | string) =>
                base58.decode(address).length === 32,
        ),

        /**
         * A Solana transaction's ID is a base58-encoded 64-byte signature.
         */
        transactionIsValid: doesntError(
            (transaction: SolTransaction | string) =>
                base58.decode(transaction).length === 64,
        ),

        addressExplorerLink: (
            address: SolAddress,
            network:
                | RenNetwork
                | RenNetworkString
                | RenNetworkDetails
                | SolNetworkConfig,
        ): string => {
            const resolvedNetwork =
                SolanaClass.utils.resolveChainNetwork(network) || renMainnet;

            return `${resolvedNetwork.chainExplorer}/address/${address}?cluster=${resolvedNetwork.chain}`;
        },

        transactionExplorerLink: (
            transaction: SolTransaction,
            network:
                | RenNetwork
                | RenNetworkString
                | RenNetworkDetails
                | SolNetworkConfig = renMainnet,
        ): string => {
            const resolvedNetwork =
                SolanaClass.utils.resolveChainNetwork(network) || renMainnet;

            return `${resolvedNetwork.chainExplorer}/tx/${transaction}?cluster=${resolvedNetwork.chain}`;
        },
    };

    // eslint-disable-next-line @typescript-eslint/no-explicit-any
    public utils = SolanaClass.utils as any;

    /**
     * Should be set by `constructor` or `initialize`.
     */
    renNetwork?: RenNetworkDetails;

    gatewayRegistryData?: GatewayRegistryState;

    _initialized?: Promise<true>;
    /**
     * `initialize` allows RenJS to pass in parameters after the user has
     * initialized the Chain. This allows the user to pass in network
     * parameters such as the network only once.
     *
     * If the Chain's constructor has an optional network parameter and the
     * user has explicitly initialized it, the Chain should ignore the
     * network passed in to `initialize`. This is to allow different network
     * combinations, such as working with testnet Bitcoin and a local Ethereum
     * chain - whereas the default `testnet` configuration would use testnet
     * Bitcoin and Ethereum's Kovan testnet.
     */
    initialize = async (
        network: RenNetwork | RenNetworkString | RenNetworkDetails,
    ) => {
        this.renNetwork = SolanaClass.utils.resolveChainNetwork(network);

        // Load registry state to find programs
        const pubk = new PublicKey(
            this.renNetworkDetails.addresses.GatewayRegistry,
        );
        const stateKey = await PublicKey.findProgramAddress(
            [Buffer.from(GatewayRegistryStateKey)],
            pubk,
        );

        const gatewayData = await this.provider.connection.getAccountInfo(
            stateKey[0],
        );

        if (!gatewayData) {
            throw new Error("Failed to load program state");
        }
        // Persist registry data
        // TODO: Consider if we want to handle the edge case of programs being
        // updated during the lifecyle of the chain pbject
        this.gatewayRegistryData = GatewayRegistryLayout.decode(
            gatewayData.data,
        );

        return this;
    };

    async waitForInitialization() {
        if (this._initialized === undefined) {
            this._initialized = this.initialize(
                this.renNetworkDetails.name,
            ).then(() => true);
        }
        return this._initialized;
    }

    // eslint-disable-next-line @typescript-eslint/no-explicit-any
    withProvider = (provider: any) => {
        this.provider = provider;
        return this;
    };

    assetIsNative = (asset: string) => {
        return asset === "SOL";
    };

    /**
     * `assetIsSupported` should return true if the the asset is native to the
     * chain or if the asset can be minted onto the chain.
     *
     * ```ts
     * ethereum.assetIsSupported = asset => asset === "ETH" || asset === "BTC" || ...;
     * ```
     */
    assetIsSupported = async (asset: string) => {
        await this.waitForInitialization();
        if (this.assetIsNative(asset)) {
            return true;
        }

        const sHash = Uint8Array.from(
            keccak256(Buffer.from(`${asset}/toSolana`)),
        );
        if (
            this.gatewayRegistryData &&
            this.gatewayRegistryData.selectors.find(
                (x) => x.toString() === sHash.toString(),
            )
        ) {
            return true;
        }
        return false;
    };

    assetDecimals = async (asset: string) => {
        await this.waitForInitialization();
        const address = await this.getSPLTokenPubkey(asset);
        const res = await this.provider.connection.getTokenSupply(
            new PublicKey(address),
        );

        return res.value.decimals;
    };

    transactionID = (transaction: SolTransaction) => {
        this._logger.debug("tx", transaction);
        // TODO: use the transaction signature for both?
        return transaction;
    };

    transactionConfidence = async (transaction: SolTransaction) => {
        await this.waitForInitialization();
        // NOTE: Solana has a built in submit and wait until target confirmations
        // function; so it might not make sense to use this?
        const tx = await this.provider.connection.getConfirmedTransaction(
            transaction,
        );

        const currentSlot = await this.provider.connection.getSlot();
        return {
            current: currentSlot - (tx && tx.slot ? tx.slot : 0),
            target: this.renNetworkDetails.isTestnet ? 1 : 2,
        };
    };

    transactionRPCFormat = (transaction: SolTransaction) => {
        this._logger.debug("tx", transaction);
        return {
            txid: base58.decode(transaction),
            txindex: "0",
        };
    };

    transactionRPCTxidFromID = (transactionID: string): Buffer =>
        base58.decode(transactionID);

    transactionIDFromRPCFormat = (txid: string | Buffer, txindex: string) =>
        this.transactionID(this.transactionFromRPCFormat(txid, txindex));

    transactionFromRPCFormat = (
        txid: string | Buffer,
        _txindex: string,
        _reversed?: boolean,
    ) => {
        if (typeof txid == "string") return txid;
        return base58.encode(txid);
    };
    /**
     * @deprecated Renamed to `transactionFromRPCFormat`.
     * Will be removed in 3.0.0.
     */
    transactionFromID = this.transactionFromRPCFormat;

    resolveTokenGatewayContract = (asset: string) => {
        if (!this.gatewayRegistryData) {
            throw new Error("chain not initialized");
        }

        const sHash = Uint8Array.from(
            keccak256(Buffer.from(`${asset}/toSolana`)),
        );
        let idx = -1;
        const contract =
            this.gatewayRegistryData &&
            this.gatewayRegistryData.selectors.find(
                (x, i) =>
                    x.toString() === sHash.toString() &&
                    (() => {
                        idx = i;
                        return true;
                    })(),
            );
        if (!contract) throw new Error("unsupported asset");
        return this.gatewayRegistryData.gateways[idx].toBase58();
    };

    async getSPLTokenPubkey(asset: string) {
        await this.waitForInitialization();
        const program = new PublicKey(this.resolveTokenGatewayContract(asset));
        const s_hash = keccak256(Buffer.from(`${asset}/toSolana`));

        const tokenMintId = await PublicKey.findProgramAddress(
            [s_hash],
            program,
        );
        return tokenMintId[0];
    }

    constructRenVMMsg = (
        p_hash: Buffer,
        amount: string,
        token: Buffer,
        to: string,
        n_hash: Buffer,
    ) => {
        try {
            const renvmmsg = Buffer.from(new Array(160));
            const preencode = {
                p_hash: new Uint8Array(p_hash),
                amount: new Uint8Array(
                    new BN(amount.toString()).toArray("be", 32),
                ),
                token: new Uint8Array(token),
                to: new Uint8Array(base58.decode(to)),
                n_hash: new Uint8Array(n_hash),
            };

            this._logger.debug(
                "renvmmsg preencode",
                JSON.stringify({
                    s_hash: token,
                    p_hash,
                    to: base58.decode(to),
                    n_hash,
                    amount: new Uint8Array(
                        new BN(amount.toString()).toArray("be", 32),
                    ),
                }),
            );

            const renvmMsgSlice = Buffer.from([
                ...preencode.p_hash,
                ...preencode.amount,
                ...preencode.token,
                ...preencode.to,
                ...preencode.n_hash,
            ]);
            RenVmMsgLayout.encode(preencode, renvmmsg);
            this._logger.debug("renvmmsg encoded", renvmmsg);
            return [renvmmsg, renvmMsgSlice];
        } catch (e) {
            this._logger.debug("failed to encoded renvmmsg", e);
            throw e;
        }
    };

    /**
     * `submitMint` should take the completed mint transaction from RenVM and
     * submit its signature to the mint chain to finalize the mint.
     */

    submitMint = async (
        asset: string,
        contractCalls: ContractCall[],
        mintTx: LockAndMintTransaction,
        eventEmitter: EventEmitterTyped<{
            transactionHash: [string];
            confirmation: [number, { status: number }];
        }>,
    ) => {
        await this.waitForInitialization();
        this._logger.debug("submitting mintTx:", mintTx);
        if (mintTx.out && mintTx.out.revert)
            throw new Error(
                `Transaction reverted: ${mintTx.out.revert.toString()}`,
            );
        if (!mintTx.out || !mintTx.out.signature)
            throw new Error("Missing signature");
        let sig = mintTx.out.signature;
        // FIXME: Not sure why this happens when retrieving the tx by polling for submission result
        if (typeof sig === "string") {
            sig = Buffer.from(sig, "hex");
        }

        const program = new PublicKey(this.resolveTokenGatewayContract(asset));

        const gatewayAccountId = await PublicKey.findProgramAddress(
            [new Uint8Array(Buffer.from(GatewayStateKey))],
            program,
        );
        const s_hash = keccak256(Buffer.from(`${asset}/toSolana`));

        const tokenMintId = await this.getSPLTokenPubkey(asset);

        const isSigner = false;
        const isWritable = false;

        const mintAuthorityId = await PublicKey.findProgramAddress(
            [tokenMintId.toBuffer()],
            program,
        );

        const [renvmmsg, renvmMsgSlice] = this.constructRenVMMsg(
            Buffer.from(mintTx.out.phash.toString("hex"), "hex"),
            mintTx.out.amount.toString(),
            Buffer.from(s_hash.toString("hex"), "hex"),
            contractCalls[0].sendTo,
            Buffer.from(mintTx.out.nhash.toString("hex"), "hex"),
        );

        const mintLogAccountId = await PublicKey.findProgramAddress(
            [keccak256(renvmmsg)],
            program,
        );
        this._logger.debug("mint log account", mintLogAccountId[0].toString());

        const recipient = new PublicKey(contractCalls[0].sendTo);

        const recipientAccount = await this.provider.connection.getAccountInfo(
            recipient,
        );

        if (!recipientAccount) {
            throw new Error("Recipient account not found");
        }

        const instruction = new TransactionInstruction({
            keys: [
                {
                    pubkey: this.provider.wallet.publicKey,
                    isSigner: true,
                    isWritable,
                },
                { pubkey: gatewayAccountId[0], isSigner, isWritable },
                { pubkey: tokenMintId, isSigner, isWritable: true },
                {
                    pubkey: recipient,
                    isSigner,
                    isWritable: true,
                },
                {
                    pubkey: mintLogAccountId[0],
                    isSigner,
                    isWritable: true,
                },
                {
                    pubkey: mintAuthorityId[0],
                    isSigner,
                    isWritable,
                },
                {
                    pubkey: SystemProgram.programId,
                    isSigner,
                    isWritable,
                },
                {
                    pubkey: SYSVAR_INSTRUCTIONS_PUBKEY,
                    isSigner,
                    isWritable,
                },
                {
                    pubkey: SYSVAR_RENT_PUBKEY,
                    isSigner,
                    isWritable,
                },
                {
                    pubkey: TOKEN_PROGRAM_ID,
                    isSigner,
                    isWritable,
                },
            ],
            programId: program,
            data: Buffer.from([1]),
        });
        this._logger.debug("mint instruction", JSON.stringify(instruction));

        const gatewayInfo = await this.provider.connection.getAccountInfo(
            gatewayAccountId[0],
        );

        if (!gatewayInfo) throw new Error("incorrect gateway program address");

        const gatewayState = GatewayLayout.decode(gatewayInfo.data);

        const tx = new Transaction();

        const secpParams: CreateSecp256k1InstructionWithEthAddressParams = {
            ethAddress: Buffer.from(gatewayState.renvm_authority),
            message: renvmMsgSlice,
            signature: sig.slice(0, 64),
            recoveryId: sig[64] - 27,
        };
        this._logger.debug(
            "authority address",
            secpParams.ethAddress.toString("hex"),
        );
        this._logger.debug("secp params", secpParams);

        const secPInstruction = createInstructionWithEthAddress2(secpParams);
        secPInstruction.data = Buffer.from([...secPInstruction.data]);

        tx.add(instruction, secPInstruction);
        tx.recentBlockhash = (
            await this.provider.connection.getRecentBlockhash("max")
        ).blockhash;
        tx.feePayer = this.provider.wallet.publicKey;

        const simulationResult =
            await this.provider.connection.simulateTransaction(tx);
        if (simulationResult.value.err) {
            throw new Error(
                "transaction simulation failed: " +
                    JSON.stringify(simulationResult),
            );
        }
        const signed = await this.provider.wallet.signTransaction(tx);

        const signature = signed.signature;
        if (!signature) throw new Error("failed to sign");

        eventEmitter.emit("transactionHash", base58.encode(signature));
        this._logger.debug("signed with signature", signature);

        const confirmOpts: ConfirmOptions = {
            commitment: "finalized",
        };

        const r = await sendAndConfirmRawTransaction(
            this.provider.connection,
            signed.serialize(),
            confirmOpts,
        );

        this._logger.debug("sent and confirmed", r);
        eventEmitter.emit("confirmation", 1, { status: 1 });

        return r;
    };

    findMintByDepositDetails = async (
        asset: string,
        sHash: Buffer,
        nHash: Buffer,
        pHash: Buffer,
        to: string,
        amount: string,
    ) => {
        await this.waitForInitialization();
        const program = new PublicKey(this.resolveTokenGatewayContract(asset));

        const [renvmmsg] = this.constructRenVMMsg(
            pHash,
            amount,
            sHash,
            to,
            nHash,
        );

        const mintLogAccountId = await PublicKey.findProgramAddress(
            [keccak256(renvmmsg)],
            program,
        );

        const mintData = await this.provider.connection.getAccountInfo(
            mintLogAccountId[0],
        );

        if (!mintData) {
            this._logger.debug(
                "no mint for mint:",
                mintLogAccountId[0].toString(),
            );
            return undefined;
        }
        this._logger.debug("found mint:", mintData);

        const mintLogData = MintLogLayout.decode(mintData.data);
        if (!mintLogData.is_initialized) return undefined;

        try {
            const mintSigs =
                await this.provider.connection.getSignaturesForAddress(
                    mintLogAccountId[0],
                );
            return (mintSigs[0] && mintSigs[0].signature) || "";
        } catch (error) {
            // If getSignaturesForAddress threw an error, the network may be
            // on a version before 1.7, so this second method should be tried.
            // Once all relevant networks have been updated, this can be removed.
            try {
                const mintSigs =
                    await this.provider.connection.getConfirmedSignaturesForAddress2(
                        mintLogAccountId[0],
                    );
                return mintSigs[0].signature;
            } catch (errorInner) {
                // If both threw, throw the error returned from
                // `getSignaturesForAddress`.
                throw error;
            }
        }
    };

    /**
     * Fetch the mint and burn fees for an asset.
     */
    getFees(_asset: string) {
        // TODO: add getFees RPC endpoint; use RPC to provide fees
        return { burn: 15, mint: 15 };
    }

    /**
     * Fetch the addresses' balance of the asset's representation on the chain.
     */
    async getBalance(asset: string, address: SolAddress) {
        const tokenMintId = await this.getSPLTokenPubkey(asset);

        const source = await getAssociatedTokenAddress(
            new PublicKey(address),
            tokenMintId,
        );
        return new BigNumber(
            (
                await this.provider.connection.getTokenAccountBalance(source)
            ).value.amount,
        );
    }

    /*
     * Generates the mint parameters.
     * NOTE: We need to ensure that the destination address is initialized,
     * so be sure to call createAssociatedTokenAccount(asset) first
     */
    getMintParams = async (asset: string) => {
        await this.waitForInitialization();
        if (!this.renNetworkDetails || !this.provider) {
            throw new Error(
                `Solana must be initialized before calling 'getContractCalls'.`,
            );
        }

        const contract = this.resolveTokenGatewayContract(asset);
        const program = new PublicKey(contract);

        // TODO: check that the gpubkey matches
        const gatewayAccountId = await PublicKey.findProgramAddress(
            [new Uint8Array(Buffer.from(GatewayStateKey))],
            program,
        );

        const gatewayInfo = await this.provider.connection.getAccountInfo(
            gatewayAccountId[0],
        );

        if (!gatewayInfo) throw new Error("incorrect gateway program address");

        const s_hash = keccak256(Buffer.from(asset + "/toSolana"));

        const tokenMintId = await PublicKey.findProgramAddress(
            [s_hash],
            program,
        );

        const destination = await getAssociatedTokenAddress(
            this.provider.wallet.publicKey,
            tokenMintId[0],
        );

        const calls: OverwritableLockAndMintParams = {
            contractCalls: [
                {
                    sendTo: destination.toString(),
                    contractFn: "mint",
                    contractParams: [],
                },
            ],
        };
        return calls;
    };

    Account({ amount }: { amount: string | BigNumber }) {
        this._getParams = (burnPayload: string) => {
            const params: OverwritableBurnAndReleaseParams = {
                contractCalls: [
                    {
                        sendTo: burnPayload,
                        contractFn: "",
                        contractParams: [
                            {
                                name: "amount",
                                value: amount,
                                type: "string",
                            },
                            {
                                name: "recipient",
                                value: burnPayload,
                                type: "string",
                            },
                        ],
                    },
                ],
            };
            this._logger.debug("burn params:", params);
            return params;
        };
        return this;
    }

    _getParams:
        | ((burnPayload: string) => OverwritableBurnAndReleaseParams)
        | undefined;

    getBurnParams = (_asset: string, burnPayload?: string) => {
        if (!this._getParams || !burnPayload) return undefined;
        return this._getParams(burnPayload);
    };

    /**
     * Read a burn reference from an Ethereum transaction - or submit a
     * transaction first if the transaction details have been provided.
     */
    findBurn = async (
        asset: string,
        eventEmitter: EventEmitterTyped<{
            transactionHash: [string];
        }>,
        _transaction?: SolTransaction,
        burnNonce?: Buffer | string | number,
    ) => {
        await this.waitForInitialization();
        const program = new PublicKey(this.resolveTokenGatewayContract(asset));

        if (burnNonce === undefined) {
            return undefined;
        }

        let leNonce: Buffer;
        if (typeof burnNonce == "number") {
            leNonce = new BN(burnNonce).toBuffer("le", 8);
        } else if (typeof burnNonce == "string") {
            leNonce = Buffer.from(burnNonce);
        } else {
            leNonce = burnNonce;
        }

        const burnId = await PublicKey.findProgramAddress([leNonce], program);

        const burnInfo = await this.provider.connection.getAccountInfo(
            burnId[0],
        );
        if (burnInfo) {
            const burnData = BurnLogLayout.decode(burnInfo.data);
            const txes =
                await this.provider.connection.getConfirmedSignaturesForAddress2(
                    burnId[0],
                );

            // Concatenate four u64s into a u256 value.
            const burnAmount = new BN(
                Buffer.concat([
                    new BN(burnData.amount_section_1).toArrayLike(
                        Buffer,
                        "le",
                        8,
                    ),
                    new BN(burnData.amount_section_2).toArrayLike(
                        Buffer,
                        "le",
                        8,
                    ),
                    new BN(burnData.amount_section_3).toArrayLike(
                        Buffer,
                        "le",
                        8,
                    ),
                    new BN(burnData.amount_section_4).toArrayLike(
                        Buffer,
                        "le",
                        8,
                    ),
                ]),
            );

            // Convert borsh `Number` to built-in number
            const recipientLength = parseInt(burnData.recipient_len.toString());

            const burnDetails: BurnDetails<SolTransaction> = {
                transaction: txes[0].signature,
                amount: new BigNumber(burnAmount.toString()),
                to: base58.encode(burnData.recipient.slice(0, recipientLength)),
                nonce: new BigNumber(
                    new BN(leNonce, undefined, "le").toString(),
                ),
            };

            eventEmitter.emit("transactionHash", burnDetails.transaction);

            return burnDetails;
        }

        this._logger.info("missing burn:", burnNonce);
        return undefined;
    };

    /**
     * Read a burn reference from an Ethereum transaction - or submit a
     * transaction first if the transaction details have been provided.
     */
    submitBurn = async (
        asset: string,
        eventEmitter: EventEmitterTyped<{
            transactionHash: [string];
        }>,
        contractCalls: ContractCall[],
    ) => {
        await this.waitForInitialization();
        const program = new PublicKey(this.resolveTokenGatewayContract(asset));

        // We didn't find a burn, so create one instead
        if (
            !contractCalls ||
            !contractCalls[0] ||
            !contractCalls[0].contractParams
        )
            throw new Error("missing burn calls");

        this._logger.debug("burn contract calls:", contractCalls);

<<<<<<< HEAD
        const amount = burn.contractCalls[0].contractParams[0].value;
        const recipient: Buffer = Buffer.from(
            burn.contractCalls[0].contractParams[1].value,
        );
=======
        const amount = contractCalls[0].contractParams[0].value;
        const recipient: Buffer = contractCalls[0].contractParams[1].value;
>>>>>>> 89997810

        const tokenMintId = await this.getSPLTokenPubkey(asset);

        const source = await getAssociatedTokenAddress(
            this.provider.wallet.publicKey,
            tokenMintId,
        );

        const checkedBurnInst = ActualToken.createBurnCheckedInstruction(
            TOKEN_PROGRAM_ID,
            tokenMintId,
            source,
            this.provider.wallet.publicKey,
            [],
            amount,
            await this.assetDecimals(asset),
        );

        const gatewayAccountId = await PublicKey.findProgramAddress(
            [new Uint8Array(Buffer.from(GatewayStateKey))],
            program,
        );

        const gatewayInfo = await this.provider.connection.getAccountInfo(
            gatewayAccountId[0],
        );

        if (!gatewayInfo) throw new Error("incorrect gateway program address");

        const gatewayState = GatewayLayout.decode(gatewayInfo.data);
        const nonceBN = new BN(gatewayState.burn_count).add(new BN(1));
        this._logger.debug("burn nonce: ", nonceBN.toString());

        const burnLogAccountId = await PublicKey.findProgramAddress(
            [Buffer.from(nonceBN.toArray("le", 8))],
            program,
        );

        // sensible defaults
        const isSigner = false;
        const isWritable = false;

        const renBurnInst = new TransactionInstruction({
            keys: [
                {
                    isSigner: true,
                    isWritable,
                    pubkey: this.provider.wallet.publicKey,
                },
                { isSigner, isWritable: true, pubkey: source },
                { isSigner, isWritable: true, pubkey: gatewayAccountId[0] },
                { isSigner, isWritable: true, pubkey: tokenMintId },
                { isSigner, isWritable: true, pubkey: burnLogAccountId[0] },
                {
                    pubkey: SystemProgram.programId,
                    isSigner,
                    isWritable,
                },
                {
                    pubkey: SYSVAR_INSTRUCTIONS_PUBKEY,
                    isSigner,
                    isWritable,
                },
                {
                    pubkey: SYSVAR_RENT_PUBKEY,
                    isSigner,
                    isWritable,
                },
            ],
            data: Buffer.from([2, recipient.length, ...recipient]),
            programId: program,
        });

        this._logger.debug("burn tx: ", renBurnInst);

        const tx = new Transaction();
        tx.add(checkedBurnInst, renBurnInst);
        tx.recentBlockhash = (
            await this.provider.connection.getRecentBlockhash()
        ).blockhash;
        tx.feePayer = this.provider.wallet.publicKey;
        const signed = await this.provider.wallet.signTransaction(tx);
        if (!signed.signature) {
            throw new Error("missing signature");
        }

        const confirmOpts: ConfirmOptions = {
            commitment: "finalized",
        };

        const res = await sendAndConfirmRawTransaction(
            this.provider.connection,
            signed.serialize(),
            confirmOpts,
        );

        // We unfortunatley cannot send the hash before the program has the tx.
        // burnAndRelease status assumes it is burned as soon as hash is available,
        // and submits the tx at that point; but the lightnode/darknode will fail to validate
        // because it is not present in the cluster yet
        // FIXME: this is not great, because it will be stuck in state where it is expecting a signature
        eventEmitter.emit("transactionHash", base58.encode(signed.signature));

        const x: BurnDetails<SolTransaction> = {
            transaction: res,
            amount: new BigNumber(amount),
<<<<<<< HEAD
            to: recipient.toString(),
=======
            to: await encodeAddress(
                asset,
                // this.renNetwork?.isTestnet ? "testnet" : "mainnet",
            )(recipient),
>>>>>>> 89997810
            nonce: new BigNumber(nonceBN.toString()),
        };
        return x;
    };

    /*
     * Solana specific utility for checking whether a token account has been
     * instantiated for the selected asset
     */
    async getAssociatedTokenAccount(asset: string) {
        await this.waitForInitialization();

        const tokenMintId = await this.getSPLTokenPubkey(asset);
        const destination = await getAssociatedTokenAddress(
            this.provider.wallet.publicKey,
            tokenMintId,
        );

        const tokenAccount = await this.provider.connection.getAccountInfo(
            destination,
        );

        if (!tokenAccount || !tokenAccount.data) {
            return false;
        }
        return destination;
    }

    /*
     * Solana specific utility for creating a token account for a given user
     */
    async createAssociatedTokenAccount(asset: string) {
        await this.waitForInitialization();
        const tokenMintId = await this.getSPLTokenPubkey(asset);
        const existingTokenAccount = await this.getAssociatedTokenAccount(
            asset,
        );

        if (!existingTokenAccount) {
            const createTxInstruction = await createAssociatedTokenAccount(
                this.provider.wallet.publicKey,
                this.provider.wallet.publicKey,
                tokenMintId,
            );
            const createTx = new Transaction();
            createTx.add(createTxInstruction);
            createTx.feePayer = this.provider.wallet.publicKey;
            createTx.recentBlockhash = (
                await this.provider.connection.getRecentBlockhash()
            ).blockhash;
            const signedTx = await this.provider.wallet.signTransaction(
                createTx,
            );

            // Only wait until solana has seen the tx
            const confirmOpts: ConfirmOptions = {
                commitment: "confirmed",
            };

            return sendAndConfirmRawTransaction(
                this.provider.connection,
                signedTx.serialize(),
                confirmOpts,
            );
        } else {
            // Already generated, but we aren't guarenteed to get the tx
            return "";
        }
    }
}

export type Solana = SolanaClass;
// @dev Removes any static fields, except `utils`.
export const Solana = Callable(SolanaClass);<|MERGE_RESOLUTION|>--- conflicted
+++ resolved
@@ -66,8 +66,6 @@
     };
 }
 
-<<<<<<< HEAD
-=======
 const encodeAddress = (
     asset: string,
 ): ((b: Buffer) => SyncOrPromise<string>) => {
@@ -95,7 +93,6 @@
     throw new Error("Unknown asset: " + asset);
 };
 
->>>>>>> 89997810
 interface SolOptions {
     logger: Logger;
 }
@@ -906,15 +903,8 @@
 
         this._logger.debug("burn contract calls:", contractCalls);
 
-<<<<<<< HEAD
-        const amount = burn.contractCalls[0].contractParams[0].value;
-        const recipient: Buffer = Buffer.from(
-            burn.contractCalls[0].contractParams[1].value,
-        );
-=======
         const amount = contractCalls[0].contractParams[0].value;
         const recipient: Buffer = contractCalls[0].contractParams[1].value;
->>>>>>> 89997810
 
         const tokenMintId = await this.getSPLTokenPubkey(asset);
 
@@ -1021,14 +1011,7 @@
         const x: BurnDetails<SolTransaction> = {
             transaction: res,
             amount: new BigNumber(amount),
-<<<<<<< HEAD
             to: recipient.toString(),
-=======
-            to: await encodeAddress(
-                asset,
-                // this.renNetwork?.isTestnet ? "testnet" : "mainnet",
-            )(recipient),
->>>>>>> 89997810
             nonce: new BigNumber(nonceBN.toString()),
         };
         return x;
