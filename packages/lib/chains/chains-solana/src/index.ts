--- conflicted
+++ resolved
@@ -66,36 +66,6 @@
     };
 }
 
-<<<<<<< HEAD
-const encodeAddress = (
-    asset: string,
-): ((b: Buffer) => SyncOrPromise<string>) => {
-    switch (asset) {
-        case "BTC":
-        case "ZEC":
-        case "BCH":
-        case "DOGE":
-            return (bytes) => base58.encode(bytes);
-        case "LUNA":
-            return async (bytes: Buffer) => {
-                const { Terra } = await import("@renproject/chains-terra");
-                return new Terra().bytesToAddress(bytes);
-            };
-        case "FIL":
-            return async (bytes: Buffer) => {
-                const { Filecoin } = await import(
-                    "@renproject/chains-filecoin"
-                );
-                // Lightnodes only accept mainnet encoded addresses atm
-                const fc = new Filecoin("mainnet");
-                return fc.bytesToAddress(bytes);
-            };
-    }
-    throw new Error("Unknown asset: " + asset);
-};
-
-=======
->>>>>>> 0c96fc95
 interface SolOptions {
     logger: Logger;
 }
@@ -926,15 +896,8 @@
 
         this._logger.debug("burn contract calls:", contractCalls);
 
-<<<<<<< HEAD
         const amount = contractCalls[0].contractParams[0].value;
         const recipient: Buffer = contractCalls[0].contractParams[1].value;
-=======
-        const amount = burn.contractCalls[0].contractParams[0].value;
-        const recipient: Buffer = Buffer.from(
-            burn.contractCalls[0].contractParams[1].value,
-        );
->>>>>>> 0c96fc95
 
         const tokenMintId = await this.getSPLTokenPubkey(asset);
 
@@ -1041,14 +1004,7 @@
         const x: BurnDetails<SolTransaction> = {
             transaction: res,
             amount: new BigNumber(amount),
-<<<<<<< HEAD
-            to: await encodeAddress(
-                asset,
-                // this.renNetwork?.isTestnet ? "testnet" : "mainnet",
-            )(recipient),
-=======
             to: recipient.toString(),
->>>>>>> 0c96fc95
             nonce: new BigNumber(nonceBN.toString()),
         };
         return x;
