import {
    RenNetwork,
    RenNetworkDetails,
    RenNetworkString,
} from "@renproject/interfaces";

export interface SolNetworkConfig {
    name: RenNetwork;
    chain: string;
    lightnode: string;
    isTestnet: boolean;
    chainLabel: string;
    chainExplorer: string;
    endpoint: string;
    addresses: {
        GatewayRegistry: string;
    };
    // used for identifying the network (similar to chainID in eth)
    genesisHash: string;
}

const isSolNetworkConfig = (
    x: RenNetworkDetails | SolNetworkConfig,
): x is SolNetworkConfig => {
    return (x as SolNetworkConfig).genesisHash !== undefined;
};

export const resolveNetwork = (
    renNetwork:
        | RenNetwork
        | RenNetworkString
        | RenNetworkDetails
        | SolNetworkConfig,
) => {
    let networkString = "";
    if (typeof renNetwork !== "string") {
        if (isSolNetworkConfig(renNetwork)) {
            return renNetwork;
        } else {
            networkString = renNetwork.name;
        }
    } else {
        networkString = renNetwork;
    }

    switch (networkString) {
        case RenNetwork.MainnetVDot3:
        case RenNetwork.Mainnet:
            return renMainnet;
        case RenNetwork.TestnetVDot3:
        case RenNetwork.Testnet:
            return renTestnet;
        case RenNetwork.DevnetVDot3:
            return renDevnet;
    }

    return renLocalnet;
};

export const renMainnet: SolNetworkConfig = {
    name: RenNetwork.MainnetVDot3,
    chain: "mainnet",
    isTestnet: false,
    chainLabel: "Mainnet",
    endpoint: "https://ren.rpcpool.com/",
    chainExplorer: "https://explorer.solana.com",
    lightnode: "https://lightnode-mainnet.herokuapp.com",
    addresses: {
        GatewayRegistry: "REGrPFKQhRneFFdUV3e9UDdzqUJyS6SKj88GdXFCRd2",
    },
    genesisHash: "5eykt4UsFv8P8NJdTREpY1vzqKqZKvdpKuc147dw2N9d",
};

export const renTestnet: SolNetworkConfig = {
    name: RenNetwork.TestnetVDot3,
    chain: "testnet",
    isTestnet: true,
    chainLabel: "Testnet",
<<<<<<< HEAD
    endpoint: "https://api.devnet.solana.com",
=======
    endpoint: "https://api.testnet.solana.com",
>>>>>>> a1b6c30d
    chainExplorer: "https://explorer.solana.com",
    lightnode: "https://lightnode-testnet.herokuapp.com",
    addresses: {
        GatewayRegistry: "REGrPFKQhRneFFdUV3e9UDdzqUJyS6SKj88GdXFCRd2",
    },
    genesisHash: "4uhcVJyU9pJkvQyS88uRDiswHXSCkY3zQawwpjk2NsNY",
};

export const renDevnet: SolNetworkConfig = {
    name: RenNetwork.DevnetVDot3,
    chain: "devnet",
    isTestnet: true,
    chainLabel: "Devnet",
    endpoint: "https://api.devnet.solana.com",
    chainExplorer: "https://explorer.solana.com",
    lightnode: "https://lightnode-devnet.herokuapp.com",
    addresses: {
        GatewayRegistry: "REGrPFKQhRneFFdUV3e9UDdzqUJyS6SKj88GdXFCRd2",
    },
    genesisHash: "EtWTRABZaYq6iMfeYKouRu166VU2xqa1wcaWoxPkrZBG",
};

export const renLocalnet: SolNetworkConfig = {
    name: RenNetwork.Localnet,
    chain: "localnet",
    isTestnet: true,
    chainLabel: "",
    endpoint: "http://0.0.0.0:8899",
    lightnode: "http://0.0.0.0:5000",
    chainExplorer: "https://explorer.solana.com",
    addresses: {
        GatewayRegistry: "REGrPFKQhRneFFdUV3e9UDdzqUJyS6SKj88GdXFCRd2",
    },
    genesisHash: "",
};<|MERGE_RESOLUTION|>--- conflicted
+++ resolved
@@ -76,11 +76,7 @@
     chain: "testnet",
     isTestnet: true,
     chainLabel: "Testnet",
-<<<<<<< HEAD
-    endpoint: "https://api.devnet.solana.com",
-=======
     endpoint: "https://api.testnet.solana.com",
->>>>>>> a1b6c30d
     chainExplorer: "https://explorer.solana.com",
     lightnode: "https://lightnode-testnet.herokuapp.com",
     addresses: {
