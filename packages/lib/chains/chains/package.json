{
    "name": "@renproject/chains",
<<<<<<< HEAD
    "version": "2.4.3-alpha.0",
=======
    "version": "2.4.4",
>>>>>>> 8c52e1ce
    "repository": {
        "type": "git",
        "url": "git+https://github.com/renproject/ren-js.git"
    },
    "publishConfig": {
        "access": "public"
    },
    "author": "Ren",
    "license": "MIT",
    "bugs": {
        "url": "https://github.com/renproject/ren-js/issues"
    },
    "main": "./build/main/index.js",
    "typings": "./build/main/index.d.ts",
    "module": "./build/module/index.js",
    "scripts": {
        "describe": "npm-scripts-info",
        "clean": "yarn rimraf ./build ./node_modules",
        "link": "yarn link",
        "unlink": "yarn unlink",
        "build": "yarn build:main && yarn build:module",
        "build:main": "tsc -p tsconfig.json",
        "build:module": "tsc -p tsconfig.module.json",
        "prettier": "yarn fix:prettier",
        "lint": "run-s lint:*",
        "lint:eslint": "eslint src/**/*.ts",
        "lint:prettier": "prettier --check './(src|test)/**/*.ts*'",
        "fix": "run-s fix:*",
        "fix:eslint": "yarn lint:eslint --fix",
        "fix:prettier": "prettier --write './(src|test)/**/*.ts*'",
        "test": "run-s test:* lint",
        "test:unit": "nyc ../../../../node_modules/ts-mocha/bin/ts-mocha --bail --sort --exit --timeout 180000 --paths -p ./tsconfig.json ./test/*.spec.ts ./test/**/*.spec.ts --ignore ./test/testutils/chai.d.ts",
        "watch": "run-s build:main && run-s \"build:main -- -w\"",
        "cov": "run-s build:main test:unit cov:html && open-cli coverage/index.html",
        "cov:html": "nyc report --reporter=html",
        "cov:send": "nyc report --reporter=lcov && codecov",
        "cov:check": "nyc report && nyc check-coverage --lines 0 --functions 0 --branches 0",
        "prepare": "yarn build",
        "npmignore": "npmignore -g ../../../../.gitignore",
        "prepare-release": "run-s npmignore build"
    },
    "dependencies": {
<<<<<<< HEAD
        "@renproject/chains-bitcoin": "^2.4.3-alpha.0",
        "@renproject/chains-ethereum": "^2.4.3-alpha.0",
        "@renproject/chains-filecoin": "^2.4.3-alpha.0",
        "@renproject/chains-solana": "^2.4.3-alpha.0",
        "@renproject/chains-terra": "^2.4.3-alpha.0",
        "@renproject/interfaces": "^2.4.3-alpha.0",
=======
        "@renproject/chains-bitcoin": "^2.4.4",
        "@renproject/chains-ethereum": "^2.4.4",
        "@renproject/chains-filecoin": "^2.4.4",
        "@renproject/chains-solana": "^2.4.4",
        "@renproject/chains-terra": "^2.4.4",
        "@renproject/interfaces": "^2.4.4",
>>>>>>> 8c52e1ce
        "@types/node": ">=10"
    },
    "resolutions": {
        "sha3": "^2.1.2"
    },
    "nyc": {
        "extends": "@istanbuljs/nyc-config-typescript",
        "exclude": [
            "**/*.d.ts",
            "**/*.spec.js"
        ],
        "include": [
            "src"
        ]
    },
    "prettier": {
        "printWidth": 80,
        "semi": true,
        "singleQuote": false,
        "tabWidth": 4,
        "trailingComma": "all",
        "endOfLine": "lf",
        "arrowParens": "always"
    }
}<|MERGE_RESOLUTION|>--- conflicted
+++ resolved
@@ -1,10 +1,6 @@
 {
     "name": "@renproject/chains",
-<<<<<<< HEAD
-    "version": "2.4.3-alpha.0",
-=======
     "version": "2.4.4",
->>>>>>> 8c52e1ce
     "repository": {
         "type": "git",
         "url": "git+https://github.com/renproject/ren-js.git"
@@ -47,21 +43,12 @@
         "prepare-release": "run-s npmignore build"
     },
     "dependencies": {
-<<<<<<< HEAD
-        "@renproject/chains-bitcoin": "^2.4.3-alpha.0",
-        "@renproject/chains-ethereum": "^2.4.3-alpha.0",
-        "@renproject/chains-filecoin": "^2.4.3-alpha.0",
-        "@renproject/chains-solana": "^2.4.3-alpha.0",
-        "@renproject/chains-terra": "^2.4.3-alpha.0",
-        "@renproject/interfaces": "^2.4.3-alpha.0",
-=======
         "@renproject/chains-bitcoin": "^2.4.4",
         "@renproject/chains-ethereum": "^2.4.4",
         "@renproject/chains-filecoin": "^2.4.4",
         "@renproject/chains-solana": "^2.4.4",
         "@renproject/chains-terra": "^2.4.4",
         "@renproject/interfaces": "^2.4.4",
->>>>>>> 8c52e1ce
         "@types/node": ">=10"
     },
     "resolutions": {
