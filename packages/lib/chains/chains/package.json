--- conflicted
+++ resolved
@@ -1,10 +1,6 @@
 {
     "name": "@renproject/chains",
-<<<<<<< HEAD
-    "version": "2.4.6-alpha.0",
-=======
     "version": "2.4.6",
->>>>>>> a1b6c30d
     "repository": {
         "type": "git",
         "url": "git+https://github.com/renproject/ren-js.git"
@@ -47,21 +43,12 @@
         "prepare-release": "run-s npmignore build"
     },
     "dependencies": {
-<<<<<<< HEAD
-        "@renproject/chains-bitcoin": "^2.4.6-alpha.0",
-        "@renproject/chains-ethereum": "^2.4.6-alpha.0",
-        "@renproject/chains-filecoin": "^2.4.6-alpha.0",
-        "@renproject/chains-solana": "^2.4.6-alpha.0",
-        "@renproject/chains-terra": "^2.4.6-alpha.0",
-        "@renproject/interfaces": "^2.4.6-alpha.0",
-=======
         "@renproject/chains-bitcoin": "^2.4.6",
         "@renproject/chains-ethereum": "^2.4.6",
         "@renproject/chains-filecoin": "^2.4.6",
         "@renproject/chains-solana": "^2.4.6",
         "@renproject/chains-terra": "^2.4.6",
         "@renproject/interfaces": "^2.4.6",
->>>>>>> a1b6c30d
         "@types/node": ">=10"
     },
     "resolutions": {
