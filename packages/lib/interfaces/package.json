{
    "name": "@renproject/interfaces",
<<<<<<< HEAD
    "version": "2.4.3-alpha.0",
=======
    "version": "2.4.4",
>>>>>>> 8c52e1ce
    "repository": {
        "type": "git",
        "url": "git+https://github.com/renproject/ren-js.git"
    },
    "publishConfig": {
        "access": "public"
    },
    "author": "Ren",
    "license": "MIT",
    "bugs": {
        "url": "https://github.com/renproject/ren-js/issues"
    },
    "main": "./build/main/index.js",
    "typings": "./build/main/index.d.ts",
    "module": "./build/module/index.js",
    "scripts": {
        "describe": "npm-scripts-info",
        "clean": "yarn rimraf ./build ./node_modules",
        "link": "yarn link",
        "unlink": "yarn unlink",
        "build": "yarn build:main && yarn build:module",
        "build:main": "tsc -p tsconfig.json",
        "build:module": "tsc -p tsconfig.module.json",
        "prettier": "yarn fix:prettier",
        "lint": "run-s lint:*",
        "lint:eslint": "eslint src/**/*.ts",
        "lint:prettier": "prettier --check './(src|test)/**/*.ts*'",
        "fix": "run-s fix:*",
        "fix:eslint": "yarn lint:eslint --fix",
        "fix:prettier": "prettier --write './(src|test)/**/*.ts*'",
        "test": "run-s test:* lint",
        "test:unit": "nyc ../../../node_modules/ts-mocha/bin/ts-mocha --bail --sort --exit --timeout 180000 --paths -p ./tsconfig.json ./test/*.spec.ts ./test/**/*.spec.ts --ignore ./test/testutils/chai.d.ts",
        "watch": "run-s build:main && run-s \"build:main -- -w\"",
        "cov": "run-s build:main test:unit cov:html && open-cli coverage/index.html",
        "cov:html": "nyc report --reporter=html",
        "cov:send": "nyc report --reporter=lcov && codecov",
        "cov:check": "nyc report && nyc check-coverage --lines 0 --functions 0 --branches 0",
        "prepare": "yarn build",
        "npmignore": "npmignore -g ../../../.gitignore",
        "prepare-release": "run-s npmignore build"
    },
    "engines": {
        "node": ">=8.9"
    },
    "dependencies": {
        "@types/node": ">=10",
        "bignumber.js": "^9.0.1",
        "web3-core": "^1.3.6"
    },
    "nyc": {
        "extends": "@istanbuljs/nyc-config-typescript",
        "exclude": [
            "**/*.d.ts",
            "**/*.spec.js"
        ],
        "include": [
            "src"
        ]
    },
    "prettier": {
        "printWidth": 80,
        "semi": true,
        "singleQuote": false,
        "tabWidth": 4,
        "trailingComma": "all",
        "endOfLine": "lf",
        "arrowParens": "always"
    }
}<|MERGE_RESOLUTION|>--- conflicted
+++ resolved
@@ -1,10 +1,6 @@
 {
     "name": "@renproject/interfaces",
-<<<<<<< HEAD
-    "version": "2.4.3-alpha.0",
-=======
     "version": "2.4.4",
->>>>>>> 8c52e1ce
     "repository": {
         "type": "git",
         "url": "git+https://github.com/renproject/ren-js.git"
