--- conflicted
+++ resolved
@@ -46,11 +46,7 @@
         "@renproject/interfaces": "^2.4.6",
         "@renproject/multiwallet-base-connector": "^2.4.6",
         "@types/node": ">=10",
-<<<<<<< HEAD
-        "web3": "^1.3.6"
-=======
-        "web3": "^3.0.0-rc.5"
->>>>>>> a1b6c30d
+        "web3": "^1.4.0"
     },
     "resolutions": {
         "sha3": "^2.1.2"
