--- conflicted
+++ resolved
@@ -41,11 +41,7 @@
         "prepare-release": "run-s npmignore build"
     },
     "dependencies": {
-<<<<<<< HEAD
-        "@myetherwallet/mewconnect-web-client": "^2.1.23-beta.1",
-=======
         "@myetherwallet/mewconnect-web-client": "^2.1.23-beta.9",
->>>>>>> 8d7e51d0
         "@renproject/interfaces": "^2.4.5-alpha.0",
         "@renproject/multiwallet-abstract-ethereum-connector": "^2.4.5-alpha.0",
         "@renproject/multiwallet-base-connector": "^2.4.5-alpha.0",
