--- conflicted
+++ resolved
@@ -104,43 +104,6 @@
     };
 
     // Get default web3 account
-<<<<<<< HEAD
-    getAccount = async () =>
-        new Promise((resolve, reject) =>
-            this.getProvider()
-                .then((provider) =>
-                    provider.send!(
-                        {
-                            method: "eth_accounts",
-                            id: 67,
-                            params: [],
-                            jsonrpc: "2.0",
-                        },
-                        (error, result) =>
-                            error ? reject(error) : resolve(result?.result[0])
-                    )
-                )
-                .catch(reject)
-        );
-
-    // Cast current ethereum network to Ren network version or throw
-    getRenNetwork = async (): Promise<RenNetwork> => {
-        const provider = this.provider;
-        if (!provider) throw new Error("not initialized");
-        return this.networkIdMapper(
-            await new Promise((resolve, reject) =>
-                provider.send!(
-                    {
-                        method: "eth_chainId",
-                        id: 67,
-                        params: [],
-                        jsonrpc: "2.0",
-                    },
-                    (error, result) =>
-                        error ? reject(error) : resolve(result?.result)
-                )
-            )
-=======
     getAccount = async () => {
         const send = (await this.getProvider()).send;
         if (!send) throw new Error("missing send");
@@ -177,7 +140,6 @@
                 )
             )
             //   await this.provider.send("eth_chainId", [])
->>>>>>> a1b6c30d
         );
     };
 
