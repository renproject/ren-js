{
    "name": "@renproject/multiwallet-solana-connector",
    "version": "2.4.7",
    "repository": {
        "type": "git",
        "url": "git+https://github.com/renproject/ren-js.git"
    },
    "publishConfig": {
        "access": "public"
    },
    "author": "Ren",
    "license": "MIT",
    "bugs": {
        "url": "https://github.com/renproject/ren-js/issues"
    },
    "main": "./build/main/index.js",
    "typings": "./build/main/index.d.ts",
    "module": "./build/module/index.js",
    "scripts": {
        "describe": "npm-scripts-info",
        "link": "yarn link",
        "unlink": "yarn unlink",
        "build": "yarn build:main && yarn build:module",
        "build:main": "tsc -p tsconfig.json",
        "build:module": "tsc -p tsconfig.module.json",
        "clean": "yarn rimraf ./build ./node_modules",
        "lint": "run-s lint:*",
        "lint:eslint": "eslint src/**/*.ts",
        "lint:prettier": "prettier --check './(src|test)/**/*.ts*'",
        "fix": "run-s fix:*",
        "fix:eslint": "yarn lint:eslint --fix",
        "fix:prettier": "prettier --write './(src|test)/**/*.ts*'",
        "test": "run-s test:*",
        "test:unit": "nyc ../../../../node_modules/ts-mocha/bin/ts-mocha --bail --sort --exit --timeout 180000 --paths -p ./tsconfig.json ./test/*.spec.ts ./test/**/*.spec.ts --ignore ./test/testutils/chai.d.ts",
        "watch": "run-s build:main && run-s \"build:main -- -w\"",
        "cov": "run-s build:main test:unit cov:html && open-cli coverage/index.html",
        "cov:html": "nyc report --reporter=html",
        "cov:send": "nyc report --reporter=lcov && codecov",
        "cov:check": "nyc report && nyc check-coverage --lines 0 --functions 0 --branches 0",
        "prepare": "yarn build",
        "npmignore": "npmignore -g ../../../../.gitignore",
        "prepare-release": "run-s npmignore build"
    },
    "peerDependencies": {
        "@solana/web3.js": "^1.22.0"
    },
    "dependencies": {
<<<<<<< HEAD
        "@project-serum/sol-wallet-adapter": "^0.2.5",
        "@renproject/interfaces": "^2.4.6",
        "@renproject/multiwallet-base-connector": "^2.4.6",
=======
        "@project-serum/sol-wallet-adapter": "^0.1.6",
        "@renproject/interfaces": "^2.4.7",
        "@renproject/multiwallet-base-connector": "^2.4.7",
>>>>>>> 916b4739
        "@types/node": ">=10"
    },
    "resolutions": {
        "sha3": "^2.1.2"
    },
    "nyc": {
        "extends": "@istanbuljs/nyc-config-typescript",
        "exclude": ["**/*.d.ts", "**/*.spec.js"],
        "include": ["src"]
    },
    "prettier": {
        "printWidth": 80,
        "semi": true,
        "singleQuote": false,
        "tabWidth": 4,
        "trailingComma": "es5",
        "endOfLine": "lf",
        "arrowParens": "always"
    }
}<|MERGE_RESOLUTION|>--- conflicted
+++ resolved
@@ -45,15 +45,9 @@
         "@solana/web3.js": "^1.22.0"
     },
     "dependencies": {
-<<<<<<< HEAD
         "@project-serum/sol-wallet-adapter": "^0.2.5",
-        "@renproject/interfaces": "^2.4.6",
-        "@renproject/multiwallet-base-connector": "^2.4.6",
-=======
-        "@project-serum/sol-wallet-adapter": "^0.1.6",
         "@renproject/interfaces": "^2.4.7",
         "@renproject/multiwallet-base-connector": "^2.4.7",
->>>>>>> 916b4739
         "@types/node": ">=10"
     },
     "resolutions": {
