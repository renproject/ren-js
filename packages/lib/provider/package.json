{
    "name": "@renproject/provider",
<<<<<<< HEAD
    "version": "2.4.3-alpha.0",
=======
    "version": "2.4.4",
>>>>>>> 8c52e1ce
    "repository": {
        "type": "git",
        "url": "git+https://github.com/renproject/ren-js.git"
    },
    "publishConfig": {
        "access": "public"
    },
    "author": "Ren",
    "license": "MIT",
    "bugs": {
        "url": "https://github.com/renproject/ren-js/issues"
    },
    "main": "./build/main/index.js",
    "typings": "./build/main/index.d.ts",
    "module": "./build/module/index.js",
    "scripts": {
        "describe": "npm-scripts-info",
        "clean": "yarn rimraf ./build ./node_modules",
        "link": "yarn link",
        "unlink": "yarn unlink",
        "build": "yarn build:main && yarn build:module",
        "build:main": "tsc -p tsconfig.json",
        "build:module": "tsc -p tsconfig.module.json",
        "prettier": "yarn fix:prettier",
        "lint": "run-s lint:*",
        "lint:eslint": "eslint src/**/*.ts",
        "lint:prettier": "prettier --check './(src|test)/**/*.ts*'",
        "fix": "run-s fix:*",
        "fix:eslint": "yarn lint:eslint --fix",
        "fix:prettier": "prettier --write './(src|test)/**/*.ts*'",
        "test": "run-s test:* lint",
        "test:unit": "nyc ../../../node_modules/ts-mocha/bin/ts-mocha --bail --sort --exit --timeout 180000 --paths -p ./tsconfig.json ./test/*.spec.ts ./test/**/*.spec.ts --ignore ./test/testutils/chai.d.ts",
        "watch": "run-s build:main && run-s \"build:main -- -w\"",
        "cov": "run-s build:main test:unit cov:html && open-cli coverage/index.html",
        "cov:html": "nyc report --reporter=html",
        "cov:send": "nyc report --reporter=lcov && codecov",
        "cov:check": "nyc report && nyc check-coverage --lines 0 --functions 0 --branches 0",
        "prepare": "yarn build",
        "npmignore": "npmignore -g ../../../.gitignore",
        "prepare-release": "run-s npmignore build"
    },
    "dependencies": {
<<<<<<< HEAD
        "@renproject/interfaces": "^2.4.3-alpha.0",
        "@renproject/utils": "^2.4.3-alpha.0",
=======
        "@renproject/interfaces": "^2.4.4",
        "@renproject/utils": "^2.4.4",
>>>>>>> 8c52e1ce
        "@types/node": ">=10",
        "axios": "^0.21.1",
        "immutable": "^4.0.0-rc.12"
    },
    "resolutions": {
        "sha3": "^2.1.2"
    },
    "nyc": {
        "extends": "@istanbuljs/nyc-config-typescript",
        "exclude": [
            "**/*.d.ts",
            "**/*.spec.js"
        ],
        "include": [
            "src"
        ]
    },
    "prettier": {
        "printWidth": 80,
        "semi": true,
        "singleQuote": false,
        "tabWidth": 4,
        "trailingComma": "all",
        "endOfLine": "lf",
        "arrowParens": "always"
    }
}<|MERGE_RESOLUTION|>--- conflicted
+++ resolved
@@ -1,10 +1,6 @@
 {
     "name": "@renproject/provider",
-<<<<<<< HEAD
-    "version": "2.4.3-alpha.0",
-=======
     "version": "2.4.4",
->>>>>>> 8c52e1ce
     "repository": {
         "type": "git",
         "url": "git+https://github.com/renproject/ren-js.git"
@@ -47,13 +43,8 @@
         "prepare-release": "run-s npmignore build"
     },
     "dependencies": {
-<<<<<<< HEAD
-        "@renproject/interfaces": "^2.4.3-alpha.0",
-        "@renproject/utils": "^2.4.3-alpha.0",
-=======
         "@renproject/interfaces": "^2.4.4",
         "@renproject/utils": "^2.4.4",
->>>>>>> 8c52e1ce
         "@types/node": ">=10",
         "axios": "^0.21.1",
         "immutable": "^4.0.0-rc.12"
