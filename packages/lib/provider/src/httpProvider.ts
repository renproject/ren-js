--- conflicted
+++ resolved
@@ -16,49 +16,20 @@
     params,
 });
 
-<<<<<<< HEAD
-// tslint:disable-next-line: no-any
-export class HttpProvider<
-    Requests extends { [event: string]: any } = {},
-    Responses extends { [event: string]: any } = {}
-> implements Provider {
-=======
 export class HttpProvider<
     // eslint-disable-next-line @typescript-eslint/no-explicit-any
     Requests extends { [event: string]: any } = {},
     // eslint-disable-next-line @typescript-eslint/no-explicit-any
     Responses extends { [event: string]: any } = {}
 > implements Provider<Requests, Responses> {
->>>>>>> d1834057
     public readonly nodeURL: string;
     public readonly logger: Logger;
 
-<<<<<<< HEAD
-    constructor(ipOrMultiaddress: string) {
-        if (ipOrMultiaddress.charAt(0) === "/") {
-            try {
-                const [, , ip, , port, ,] = ipOrMultiaddress.split("/"); // tslint:disable-line: whitespace
-                const fixedPort = port === "18514" ? "18515" : port;
-                // TODO: Use HTTPS if supported
-                const protocol = "http";
-                this.nodeURL = `${protocol}://${ip}:${fixedPort}`;
-            } catch (error) {
-                throw new Error(`Malformatted address: ${ipOrMultiaddress}`);
-            }
-        } else {
-            if (ipOrMultiaddress.indexOf("://") === -1) {
-                throw new Error(
-                    `Invalid node URL without protocol: ${ipOrMultiaddress}.`
-                );
-            }
-            this.nodeURL = ipOrMultiaddress;
-=======
     constructor(ipOrMultiaddress: string, logger: Logger = NullLogger) {
         this.logger = logger;
 
         if (typeof ipOrMultiaddress !== "string") {
             throw new Error(`Invalid node URL ${String(ipOrMultiaddress)}`);
->>>>>>> d1834057
         }
 
         if (ipOrMultiaddress.indexOf("://") === -1) {
@@ -69,27 +40,6 @@
         this.nodeURL = ipOrMultiaddress;
     }
 
-<<<<<<< HEAD
-    public async sendMessage<Method extends string>(
-        method: Method,
-        request: Requests[Method],
-        retry = 5
-    ): Promise<Responses[Method]> {
-        try {
-            const response = await retryNTimes(
-                () =>
-                    axios.post<JSONRPCResponse<Responses[Method]>>(
-                        this.nodeURL,
-                        generatePayload(method, request),
-                        { timeout: 120000 }
-                    ),
-                retry
-            );
-            if (response.status !== 200) {
-                throw this.responseError(
-                    "Unexpected status code returned from node",
-                    response
-=======
     public sendMessage = async <Method extends keyof Requests & string>(
         method: Method,
         request: Requests[Method],
@@ -128,7 +78,6 @@
                         response.status,
                     )} returned from node.`,
                     response,
->>>>>>> d1834057
                 );
             }
             if (response.data.error) {
@@ -149,15 +98,9 @@
             return response.data.result;
         } catch (error) {
             if (error.response) {
-<<<<<<< HEAD
-                error.message = `Node returned status ${
-                    error.response.status
-                } with reason: ${extractError(error)}`;
-=======
                 error.message = `Node returned status ${String(
                     error.response.status,
                 )} with reason: ${extractError(error)}`;
->>>>>>> d1834057
             }
             throw error;
         }
