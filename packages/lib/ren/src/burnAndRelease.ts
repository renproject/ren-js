--- conflicted
+++ resolved
@@ -178,14 +178,6 @@
             ...this.params,
         };
 
-<<<<<<< HEAD
-        this._state.gPubKey = await this.renVM.selectPublicKey(
-            this._state.selector,
-            this.params.to.name,
-        );
-
-=======
->>>>>>> e4845231
         return this;
     };
 
@@ -392,7 +384,6 @@
             `${this.params.asset}/to${this.params.to.name}`,
         );
 
-<<<<<<< HEAD
         const gHash = generateGHash(
             [],
             Ox(this.params.to.addressToBytes(to)),
@@ -402,48 +393,11 @@
             this._state.logger,
         );
 
-        const { gPubKey } = this._state;
-
-        if (!gPubKey) {
-            throw new Error(`BurnAndRelease object must be initialized.`);
-=======
-            return toURLBase64(
-                this.renVM.burnTxHash({
-                    selector: this._state.selector,
-                    gHash,
-                    gPubKey: Buffer.from([]),
-                    nHash,
-                    nonce: nonceBuffer,
-                    output: {
-                        txid,
-                        txindex,
-                    },
-                    // FIXME: needed until we support different asset decimals between chains
-                    amount:
-                        this._state.selector === "FIL/fromSolana"
-                            ? amount.multipliedBy(10 ** 9).toFixed()
-                            : amount.toFixed(),
-                    payload,
-                    pHash,
-                    to: to.toString(),
-                }),
-            );
-        } else {
-            return toBase64(
-                generateBurnTxHash(
-                    this._state.selector,
-                    this.burnDetails.nonce.toFixed(),
-                    this._state.logger,
-                ),
-            );
->>>>>>> e4845231
-        }
-
         return toURLBase64(
             this.renVM.burnTxHash({
                 selector: this._state.selector,
                 gHash,
-                gPubKey,
+                gPubKey: Buffer.from([]),
                 nHash,
                 nonce: nonceBuffer,
                 output: {
@@ -523,31 +477,7 @@
                 const { transaction, amount, to, nonce } = this.burnDetails;
 
                 try {
-                    let returnedTxHash: string;
-
                     assertType<string>("string", { to });
-
-<<<<<<< HEAD
-                    const { gPubKey } = this._state;
-
-                    if (!gPubKey) {
-                        throw new Error(
-                            `BurnAndRelease object must be initialized.`,
-=======
-                        const payload = Buffer.from([]);
-                        const pHash = generatePHash([], this._state.logger);
-                        const { txid, txindex } =
-                            this.params.from.transactionRPCFormat(
-                                transaction,
-                                true,
-                            );
-                        const nonceBuffer = new BN(nonce.toFixed()).toArrayLike(
-                            Buffer,
-                            "be",
-                            32,
->>>>>>> e4845231
-                        );
-                    }
 
                     const payload = Buffer.from([]);
                     const pHash = generatePHash([], this._state.logger);
@@ -582,14 +512,13 @@
                         this._state.logger,
                     );
 
-<<<<<<< HEAD
-                    returnedTxHash = toURLBase64(
+                    const returnedTxHash = toURLBase64(
                         await this.renVM.submitBurn({
                             selector: this._state.selector,
                             // tags,
 
                             gHash,
-                            gPubKey,
+                            gPubKey: Buffer.from([]),
                             nHash,
                             nonce: nonceBuffer,
                             output: {
@@ -606,49 +535,6 @@
                             to: to.toString(),
                         }),
                     );
-=======
-                                gHash,
-                                gPubKey: Buffer.from([]),
-                                nHash,
-                                nonce: nonceBuffer,
-                                output: {
-                                    txid,
-                                    txindex,
-                                },
-                                // FIXME: hack until we support differing decimals between burn + release chains
-                                amount:
-                                    this._state.selector === "FIL/fromSolana"
-                                        ? amount.multipliedBy(10 ** 9).toFixed()
-                                        : amount.toFixed(),
-                                payload,
-                                pHash,
-                                to: to.toString(),
-
-                                // from v1
-                                burnNonce: new BigNumber(0),
-                            }),
-                        );
-                    } else {
-                        returnedTxHash = toBase64(
-                            await this.renVM.submitBurn({
-                                selector: this._state.selector,
-                                tags,
-                                burnNonce: nonce,
-
-                                // for v2
-                                gHash: Buffer.from([]),
-                                gPubKey: Buffer.from([]),
-                                nHash: Buffer.from([]),
-                                nonce: Buffer.from([]),
-                                output: { txid: Buffer.from([]), txindex: "" },
-                                amount: "",
-                                payload: Buffer.from([]),
-                                pHash: Buffer.from([]),
-                                to: "",
-                            }),
-                        );
-                    }
->>>>>>> e4845231
                     if (txHash && txHash !== returnedTxHash) {
                         this._state.logger.warn(
                             `Unexpected txHash returned from RenVM. Received: ${returnedTxHash}, expected: ${txHash}`,
