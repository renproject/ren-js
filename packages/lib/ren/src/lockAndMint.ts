import {
    DepositCommon,
    getRenNetworkDetails,
    Logger,
    newPromiEvent,
    NullLogger,
    PromiEvent,
    RenJSErrors,
    RenNetworkDetails,
    TxStatus,
    TxStatusIndex,
} from "@renproject/interfaces";
import { RenVMProvider } from "@renproject/rpc";
import {
    assertObject,
    emptyNonce,
    extractError,
    fromBase64,
    fromHex,
    generateGHash,
    generateNHash,
    generatePHash,
    generateSHash,
    isDefined,
    keccak256,
    Ox,
    renVMHashToBase64,
    retryNTimes,
    SECONDS,
    sleep,
    strip0x,
    toURLBase64,
} from "@renproject/utils";
import { EventEmitter } from "events";
import { OrderedMap } from "immutable";
import base58 from "bs58";
import { defaultAbiCoder } from "ethers/lib/utils";

import { RenJSConfig } from "./config";
import { LockAndMintTransaction } from "@renproject/rpc/build/main/unmarshalledTypes";
import { LockAndMintParams } from "./params";

interface MintState {
    logger: Logger;
    selector: string;

    config: RenJSConfig & { networkDelay: number };
}

interface MintStatePartial {
    renNetwork: RenNetworkDetails;
    gPubKey: Buffer;
    gHash: Buffer;
    pHash: Buffer;
    targetConfirmations: number | undefined;
}

export interface DepositState {
    renTxSubmitted: boolean;
    queryTxResult?: LockAndMintTransaction;
    queryTxResultTimestamp?: number | undefined;
    gHash: Buffer;
    gPubKey: Buffer;
    nHash: Buffer;
    nonce: Buffer;
    output: { txindex: string; txid: Buffer };
    amount: string;
    payload: Buffer;
    pHash: Buffer;
    to: string;
    tags: [] | [string];
    txHash: string;
}

/**
 * A `LockAndMint` object tied to a particular gateway address. LockAndMint
 * should not be created directly. Instead, [[RenJS.lockAndMint]] will create a
 * `LockAndMint` object.
 *
 * `LockAndMint` extends the EventEmitter class, and emits a `"deposit"` event
 * for each new deposit that is observed. Deposits will only be watched for if
 * there is an active listener for the `"deposit"` event.
 *
 * A LockAndMint object watches transactions to the [[gatewayAddress]] on the
 * lock-chain.
 *
 * Deposits to the gateway address can be listened to with the `"deposit"`
 * event using [[on]], which will return [[LockAndMintDeposit]] instances.
 *
 * ```ts
 * console.log(`Deposit to ${JSON.stringify(lockAndMint.gatewayAddress)}`);
 *
 * lockAndMint.on("deposit", async (deposit) => {
 *    console.log(`Received deposit`, deposit);
 *    await RenJS.defaultDepositHandler(deposit);
 * });
 * ```
 *
 * @noInheritDoc
 */
export class LockAndMint<
    /**
     * @hidden
     */
    // eslint-disable-next-line @typescript-eslint/no-explicit-any
    LockTransaction = any,
    LockDeposit extends DepositCommon<LockTransaction> = DepositCommon<LockTransaction>,
    // eslint-disable-next-line @typescript-eslint/no-explicit-any
    LockAddress extends string | { address: string } = any,
    // eslint-disable-next-line @typescript-eslint/no-explicit-any
    MintTransaction = string | { address: string },
    // eslint-disable-next-line @typescript-eslint/no-explicit-any
    MintAddress extends string | { address: string } = any,
> extends EventEmitter {
    // Public

    /**
     * The generated gateway address for the lock-chain. For chains such as BTC
     * this is a string. For other chains, this may be an object, so the method
     * of showing this address to users should be implemented on a
     * chain-by-chain basis.
     */
    public gatewayAddress: LockAddress | undefined;

    /** The parameters passed in when creating the LockAndMint. */
    public params: LockAndMintParams<
        LockTransaction,
        LockDeposit,
        MintTransaction,
        MintAddress
    >;

    /** See [[RenJS.renVM]]. */
    public renVM: RenVMProvider;

    /**
     * Internal state of the mint object, including the `gHash` and `pHash`.
     * Interface may change across minor and patch releases.
     */
    public _state: MintState & Partial<MintStatePartial>;

    /**
     * Deposits represents the lock deposits that have been detected so far.
     */
    private deposits: OrderedMap<
        string,
        LockAndMintDeposit<
            LockTransaction,
            LockDeposit,
            MintTransaction,
            MintAddress
        >
    > = OrderedMap<
        string,
        LockAndMintDeposit<
            LockTransaction,
            LockDeposit,
            MintTransaction,
            MintAddress
        >
    >();

    // eslint-disable-next-line @typescript-eslint/no-explicit-any
    private getDepositsProgress: any | undefined;

    /**
     * @hidden - should be created using [[RenJS.lockAndMint]] instead.
     */
    constructor(
        renVM: RenVMProvider,
        params: LockAndMintParams<
            LockTransaction,
            LockDeposit,
            LockAddress,
            MintTransaction,
            MintAddress
        >,
        config: RenJSConfig = {},
    ) {
        super();

        this.params = params;
        this.renVM = renVM;
        this._state = {
            logger: config.logger || NullLogger,
            selector: this.renVM.selector(this.params),

            config: {
                ...config,
                networkDelay: config.networkDelay || 15 * SECONDS,
            },
        };

        const txHash = this.params.txHash;

        // Decode nonce or use empty nonce 0x0.
        const nonce = this.params.nonce
            ? fromHex(this.params.nonce)
            : emptyNonce();
        this.params.nonce = nonce;

        if (!txHash) {
            this.params.nonce = nonce;
        }

        {
            // Debug log
            const { to: _to, from: _from, ...restOfParams } = this.params;
            this._state.logger.debug("lockAndMint created:", restOfParams);
        }
    }

    public confirmationTarget = async () => {
        if (isDefined(this._state.targetConfirmations)) {
            return this._state.targetConfirmations;
        }

        let target;
        const getConfirmationTarget = this.renVM.getConfirmationTarget;
        if (getConfirmationTarget) {
            target = await retryNTimes(
                async () =>
                    getConfirmationTarget(
                        this._state.selector,
                        this.params.from,
                    ),
                2,
            );
        }
        const defaultConfirmations =
            this._state.renNetwork && this._state.renNetwork.isTestnet ? 2 : 6;
        this._state.targetConfirmations = isDefined(target)
            ? target
            : defaultConfirmations;

        return this._state.targetConfirmations;
    };

    /**
     * @hidden - Called automatically when calling [[RenJS.lockAndMint]]. It has
     * been split from the constructor because it's asynchronous.
     */
    public readonly _initialize = async (): Promise<
        LockAndMint<
            LockTransaction,
            LockDeposit,
            LockAddress,
            MintTransaction,
            MintAddress
        >
    > => {
        this._state.renNetwork =
            this._state.renNetwork ||
            getRenNetworkDetails(
                await this.renVM.getNetwork(this._state.selector),
            );

        if (!this.params.from.renNetwork) {
            await this.params.from.initialize(this._state.renNetwork);
        }
        if (!this.params.to.renNetwork) {
            await this.params.to.initialize(this._state.renNetwork);
        }

        const overwriteParams =
            this.params.to.getMintParams &&
            (await this.params.to.getMintParams(this.params.asset));

        this.params = {
            ...overwriteParams,
            ...this.params,
        };

        try {
            this.gatewayAddress = await this.generateGatewayAddress();
        } catch (error) {
            throw error;
        }

        // Will fetch deposits as long as there's at least one deposit.
        this.wait().catch(console.error);

        try {
            this._state.targetConfirmations = await this.confirmationTarget();
        } catch (error) {
            console.error(error);
        }

        return this;
    };

    /**
     * `processDeposit` allows you to manually provide the details of a deposit
     * and returns a [[LockAndMintDeposit]] object.
     *
     * @param deposit The deposit details in the format defined by the
     * LockChain. This should be the same format as `deposit.depositDetails` for
     * a deposit returned from `.on("deposit", ...)`.
     *
     * ```ts
     * lockAndMint
     *   .processDeposit({
     *       transaction: {
     *           cid:
     *               "bafy2bzacedvu74e7ohjcwlh4fbx7ddf6li42fiuosajob6metcj2qwkgkgof2",
     *           to: "t1v2ftlxhedyoijv7uqgxfygiziaqz23lgkvks77i",
     *           amount: (0.01 * 1e8).toString(),
     *           params: "EzGbvVHf8lb0v8CUfjh8y+tLbZzfIFcnNnt/gh6axmw=",
     *           confirmations: 1,
     *           nonce: 7,
     *       },
     *       amount: (0.01 * 1e8).toString(),
     *   })
     *   .on(deposit => RenJS.defaultDepositHandler)
     *   .catch(console.error);
     * ```
     *
     * @category Main
     */
    public processDeposit = async (
        deposit: LockDeposit,
    ): Promise<
        LockAndMintDeposit<
            LockTransaction,
            LockDeposit,
            LockAddress,
            MintTransaction,
            MintAddress
        >
    > => {
        if (
            !this._state.renNetwork ||
            !this._state.pHash ||
            !this._state.gHash ||
            !this._state.gPubKey ||
            !this.gatewayAddress
        ) {
            throw new Error(
                "Gateway address must be generated before calling 'wait'.",
            );
        }

        const depositID = this.params.from.transactionID(deposit.transaction);
        let depositObject = this.deposits.get(depositID);

        // If the transaction hasn't been seen before.
        if (!depositObject) {
            depositObject = new LockAndMintDeposit<
                LockTransaction,
                LockDeposit,
                LockAddress,
                MintTransaction,
                MintAddress
            >(
                deposit,
                this.params,
                this.renVM,
                {
                    ...this._state,
                    renNetwork: this._state.renNetwork,
                    pHash: this._state.pHash,
                    gHash: this._state.gHash,
                    gPubKey: this._state.gPubKey,
                    targetConfirmations: isDefined(
                        this._state.targetConfirmations,
                    )
                        ? this._state.targetConfirmations
                        : undefined,
                },
                this.gatewayAddress,
            );

            this.deposits = this.deposits.set(depositID, depositObject);

            await depositObject._initialize();

            // Check if deposit has already been submitted.
            if (
                this._state.config.loadCompletedDeposits ||
                depositObject.status !== DepositStatus.Submitted
            ) {
                this.emit("deposit", depositObject);
                // this.deposits.set(deposit);
                this._state.logger.debug("new deposit:", deposit);
                this.deposits = this.deposits.set(depositID, depositObject);
            }
        }
        return depositObject;
    };

    public addListener = <Event extends "deposit">(
        event: Event,
        listener: Event extends "deposit"
            ? (
                  deposit: LockAndMintDeposit<
                      LockTransaction,
                      LockDeposit,
                      LockAddress,
                      MintTransaction,
                      MintAddress
                  >,
              ) => void
            : never,
    ): this => {
        // Emit previous deposit events.
        if (event === "deposit") {
            this.deposits.map((deposit) => {
                listener(deposit);
            });
        }

        super.on(event, listener);
        return this;
    };

    /**
     * `on` creates a new listener to `"deposit"` events, returning
     * [[LockAndMintDeposit]] instances.
     *
     * `on` extends `EventEmitter.on`, modifying it to immediately return all
     * previous `"deposit"` events, in addition to new events, when a new
     * listener is created.
     *
     * @category Main
     */
    public on = <Event extends "deposit">(
        event: Event,
        listener: Event extends "deposit"
            ? (
                  deposit: LockAndMintDeposit<
                      LockTransaction,
                      LockDeposit,
                      LockAddress,
                      MintTransaction,
                      MintAddress
                  >,
              ) => void
            : never,
    ): this => this.addListener(event, listener);

    // Private methods /////////////////////////////////////////////////////////

    private readonly generateGatewayAddress =
        async (): Promise<LockAddress> => {
            if (this.gatewayAddress) {
                return this.gatewayAddress;
            }

            const { nonce, contractCalls } = this.params;

            if (!nonce) {
                throw new Error(
                    `Must call 'initialize' before calling 'generateGatewayAddress'.`,
                );
            }

            if (!contractCalls) {
                throw new Error(`Must provide contract call details.`);
            }

            // Last contract call
            const { contractParams, sendTo } =
                contractCalls[contractCalls.length - 1];

            // FIXME: dirty hack, but we need to re-write how we deal with
            // addresses in order to do this cleanly
            // (need to follow the multichain address pattern)
            const sendToHex =
                this.params.to.name == "Solana"
                    ? base58.decode(sendTo).toString("hex")
                    : sendTo;

            this._state.pHash = generatePHash(
                contractParams || [],
                this._state.logger,
            );

            const tokenGatewayContract = Ox(
                generateSHash(this._state.selector),
            );

            const gHash = generateGHash(
                contractParams || [],
                sendToHex,
                tokenGatewayContract,
                fromHex(nonce),
                true,
                this._state.logger,
            );
            this._state.gHash = gHash;
            this._state.gPubKey =
<<<<<<< HEAD
                this._state.config.gPubKey ||
                (await this.renVM.selectPublicKey(
                    this._state.selector,
                    this.params.from.name,
                ));
=======
                this._state.config.gPubKey &&
                this._state.config.gPubKey.length > 0
                    ? this._state.config.gPubKey
                    : await this.renVM.selectPublicKey(
                          this._state.selector,
                          this.renVM.version(this._state.selector) >= 2
                              ? this.params.from.name
                              : this.params.asset,
                      );
>>>>>>> ed62d99b
            this._state.logger.debug("gPubKey:", Ox(this._state.gPubKey));

            if (!this._state.gPubKey || this._state.gPubKey.length === 0) {
                throw new Error("Unable to fetch RenVM shard public key.");
            }

            if (!gHash || gHash.length === 0) {
                throw new Error(
                    "Invalid gateway hash being passed to gateway address generation.",
                );
            }

            if (!this.params.asset || this.params.asset.length === 0) {
                throw new Error(
                    "Invalid asset being passed to gateway address generation.",
                );
            }

            const gatewayAddress = await this.params.from.getGatewayAddress(
                this.params.asset,
                this._state.gPubKey,
                gHash,
            );
            this.gatewayAddress = gatewayAddress;
            this._state.logger.debug("gateway address:", this.gatewayAddress);

            const filteredContractParams = contractParams
                ? contractParams.filter(
                      (contractParam) => !contractParam.notInPayload,
                  )
                : contractParams;

            const encodedParameters = defaultAbiCoder.encode(
                (filteredContractParams || []).map((i) => i.type),
                (filteredContractParams || []).map((i) => i.value),
            );

            if (this.params.tags && this.params.tags.length > 1) {
                throw new Error(
                    "Providing multiple tags is not supported yet.",
                );
            }

            // const tags: [string] | [] =
            //     this.params.tags && this.params.tags.length
            //         ? [this.params.tags[0]]
            //         : [];

            if (this.renVM.submitGatewayDetails) {
                const promise = this.renVM.submitGatewayDetails(
                    this.params.from.addressToString(gatewayAddress),
                    {
                        ...(this._state as MintState & MintStatePartial),
                        nHash: Buffer.from(
                            "AAAAAAAAAAAAAAAAAAAAAAAAAAAAAAAAAAAAAAAAAAA",
                            "base64",
                        ),
                        payload: fromHex(encodedParameters),
                        nonce: fromHex(nonce),
                        to: strip0x(sendTo),
                        // tags,
                    },
                    5,
                );
                if ((promise as { catch?: unknown }).catch) {
                    (promise as Promise<unknown>).catch(console.error);
                }
            }

            return this.gatewayAddress;
        };

    private readonly wait = async (): Promise<never> => {
        if (
            !this._state.pHash ||
            !this._state.gHash ||
            !this._state.gPubKey ||
            !this.gatewayAddress
        ) {
            throw new Error(
                "Gateway address must be generated before calling 'wait'.",
            );
        }

        while (true) {
            const listenerCancelled = () => this.listenerCount("deposit") === 0;

            try {
                // If there are no listeners, continue. TODO: Exit loop entirely
                // until a lister is added again.
                if (listenerCancelled()) {
                    await sleep(1 * SECONDS);
                    continue;
                }
            } catch (error) {
                this._state.logger.error(extractError(error));
            }

            // Change the return type of `this.processDeposit` to `void`.
            const onDeposit = async (deposit: LockDeposit): Promise<void> => {
                await this.processDeposit(deposit);
            };

            // TODO: Flag deposits that have been cancelled, updating their status.
            const cancelDeposit = async () => Promise.resolve();

            try {
                this.getDepositsProgress = await this.params.from.getDeposits(
                    this.params.asset,
                    this.gatewayAddress,
                    this.getDepositsProgress,
                    onDeposit,
                    cancelDeposit,
                    listenerCancelled,
                );
            } catch (error) {
                this._state.logger.error(extractError(error));
            }

            await sleep(this._state.config.networkDelay);
        }
    };
}

export enum DepositStatus {
    Detected = "detected",
    Confirmed = "confirmed",
    Signed = "signed",
    Reverted = "reverted",
    Submitted = "submitted",
}

export const DepositStatusIndex = {
    [DepositStatus.Detected]: 0,
    [DepositStatus.Confirmed]: 1,
    [DepositStatus.Signed]: 2,
    [DepositStatus.Reverted]: 3,
    [DepositStatus.Submitted]: 4,
};

/**
 * A LockAndMintDeposit represents a deposit that has been made to a gateway
 * address.
 *
 * Once it has been detected, the steps required to complete the mint are:
 * 1. Wait for the transaction to be mined. The number of confirmations here
 * depends on the asset.
 * 2. Submit the deposit to RenVM and wait for a signature.
 * 3. Submit the deposit to the lock-chain.
 *
 * Each of these steps can be performed using their respective methods. Each
 * of these return a PromiEvent, meaning that in addition to being a promise,
 * they also emit events that can be listened to.
 *
 * ```ts
 * await deposit.confirmed();
 * await deposit.signed();
 * await deposit.mint();
 * ```
 */
export class LockAndMintDeposit<
    // eslint-disable-next-line @typescript-eslint/no-explicit-any
    LockTransaction = any,
    LockDeposit extends DepositCommon<LockTransaction> = DepositCommon<LockTransaction>,
    // eslint-disable-next-line @typescript-eslint/no-explicit-any
    MintTransaction = any,
> {
    /** The details, including amount, of the deposit. */
    public depositDetails: LockDeposit;

    /** The parameters passed in when calling [[RenJS.lockAndMint]]. */
    public params: LockAndMintParams<
        LockTransaction,
        LockDeposit,
        MintTransaction
    >;

    /**
     * The status of the deposit, updated automatically. You can also call
     * `refreshStatus` to re-fetch this.
     *
     * ```ts
     * deposit.status;
     * // > "signed"
     * ```
     */
    public status: DepositStatus;

    /** See [[RenJS.renVM]]. */
    public renVM: RenVMProvider;

    public mintTransaction?: MintTransaction;
    public revertReason?: string;

    public gatewayAddress: LockAddress | undefined;

    /**
     * Internal state of the mint object, including the `gHash` and `pHash`.
     * Interface may change across minor and patch releases.
     */
    public _state: MintState & MintStatePartial & DepositState;

    /** @hidden */
    constructor(
        depositDetails: LockDeposit,
        params: LockAndMintParams<
            LockTransaction,
            LockDeposit,
            LockAddress,
            MintTransaction,
            MintAddress
        >,
        renVM: RenVMProvider,
        state: MintState & MintStatePartial,
        gatewayAddress?: LockAddress,
    ) {
        assertObject(
            {
                transaction: "any",
                amount: "string",
            },
            {
                depositDetails:
                    depositDetails as DepositCommon<LockTransaction>,
            },
        );
        assertObject(
            {
                selector: "string",
                logger: "object",
                renNetwork: "object",
                gPubKey: "Buffer",
                gHash: "Buffer",
                pHash: "Buffer",
                targetConfirmations: "number | undefined",
                config: "object",
            },
            { state },
        );

        this.depositDetails = depositDetails;
        this.params = params;
        this.renVM = renVM;
        this.gatewayAddress = gatewayAddress;
        // this._state = state;

        // `processDeposit` will call `refreshStatus` which will set the proper
        // status.
        this.status = DepositStatus.Detected;

        const { txHash, contractCalls, nonce } = this.params;

        if (!nonce) {
            throw new Error(`No nonce passed in to LockAndMintDeposit.`);
        }

        if (!txHash && (!contractCalls || !contractCalls.length)) {
            throw new Error(
                `Must provide Ren transaction hash or contract call details.`,
            );
        }

        this.validateParams();

        const deposit = this.depositDetails;
        const providedTxHash = this.params.txHash
            ? renVMHashToBase64(this.params.txHash, true)
            : undefined;

        if (!contractCalls || !contractCalls.length) {
            throw new Error(
                `Unable to submit to RenVM without contract call details.`,
            );
        }

        // Last contract call
        const { contractParams, sendTo } =
            contractCalls[contractCalls.length - 1];

        const filteredContractParams = contractParams
            ? contractParams.filter(
                  (contractParam) => !contractParam.notInPayload,
              )
            : contractParams;

        const encodedParameters = defaultAbiCoder.encode(
            (filteredContractParams || []).map((i) => i.type),
            (filteredContractParams || []).map((i) => i.value),
        );

        const { pHash } = state;

        const transactionDetails = this.params.from.transactionRPCFormat(
            this.depositDetails.transaction,
            true,
        );

        const nHash = generateNHash(
            fromHex(nonce),
            transactionDetails.txid,
            transactionDetails.txindex,
            true,
        );

        if (this.params.tags && this.params.tags.length > 1) {
            throw new Error("Providing multiple tags is not supported yet.");
        }

        const tags: [string] | [] =
            this.params.tags && this.params.tags.length
                ? [this.params.tags[0]]
                : [];

        this._state = {
            ...state,
            // gHash
            // gPubKey
            nHash,
            nonce: fromHex(nonce),
            output: this.params.from.transactionRPCFormat(
                deposit.transaction,
                true,
            ),
            amount: deposit.amount,
            payload: fromHex(encodedParameters),
            pHash,
            to: strip0x(sendTo),
            tags,
            // Will be set in the next statement.
            txHash: "",
            renTxSubmitted: false,
        };

        this._state.txHash = toURLBase64(
            this.renVM.mintTxHash({
                ...this._state,
            }),
        );

        if (
            providedTxHash &&
            !fromBase64(providedTxHash).equals(fromBase64(this.txHash()))
        ) {
            throw new Error(
                `Inconsistent RenVM transaction hash: got ${providedTxHash} but expected ${this.txHash()}.`,
            );
        }

        {
            // Debug log
            const { to: _to, from: _from, ...restOfParams } = this.params;
            this._state.logger.debug(
                "LockAndMintDeposit created",
                depositDetails,
                restOfParams,
            );
        }
    }

    /** @hidden */
    public readonly _initialize = async (): Promise<this> => {
        await this.refreshStatus();

        return this;
    };

    /**
     * `txHash` returns the RenVM transaction hash, which is distinct from the
     * lock or mint chain transaction hashes. It can be used to query the
     * lock-and-mint details from RenVM  once they've been submitted to it.
     *
     * The RenVM txHash is a URL-base64 string.
     *
     * ```ts
     * deposit.txHash();
     * // > "QNM87rNDuxx54H7VK7D_NAU0u_mjk09-G25IJZL1QrI"
     * ```
     */
    public txHash = (): string => {
        // The type of `txHash` is a function instead of a string to match the
        // interface of BurnAndRelease.
        return this._state.txHash;
    };

    /**
     * `queryTx` fetches the RenVM transaction details of the deposit.
     *
     * ```ts
     * await deposit.queryTx();
     * // > { to: "...", hash: "...", status: "done", in: {...}, out: {...} }
     */
    public queryTx = async (retries = 2): Promise<LockAndMintTransaction> => {
        if (
            DepositStatusIndex[this.status] >=
                DepositStatusIndex[DepositStatus.Signed] &&
            this._state.queryTxResult
        ) {
            return this._state.queryTxResult;
        }

        const response: LockAndMintTransaction =
            await this.renVM.queryMintOrBurn(
                this._state.selector,
                fromBase64(this.txHash()),
                retries,
            );
        this._state.queryTxResult = response;

        // Update status.
        if (response.out && response.out.revert !== undefined) {
            this.status = DepositStatus.Reverted;
            this.revertReason = response.out.revert.toString();
        } else if (response.out && response.out.signature) {
            if (
                DepositStatusIndex[this.status] <
                DepositStatusIndex[DepositStatus.Signed]
            ) {
                this.status = DepositStatus.Signed;
            }
        }

        return response;
    };

    /**
     * `refreshStatus` fetches the deposit's status on the mint-chain, RenVM
     * and lock-chain to calculate it's [[DepositStatus]].
     *
     * ```ts
     * await deposit.refreshStatus();
     * // > "signed"
     * ```
     */
    public refreshStatus = async (): Promise<DepositStatus> => {
        const status = await (async () => {
            let queryTxResult;

            // Fetch sighash.
            try {
                queryTxResult = await this.queryTx(1);
            } catch (_error) {
                // Ignore error.
                queryTxResult = null;
            }

            try {
                // Check if the transaction has been submitted to the mint-chain.
                const transaction = await this.findTransaction();
                if (transaction !== undefined) {
                    return DepositStatus.Submitted;
                }
            } catch (_error) {
                // Ignore error.
            }

            try {
                queryTxResult =
                    queryTxResult === undefined
                        ? await this.queryTx(1)
                        : queryTxResult;
                if (
                    queryTxResult &&
                    queryTxResult.txStatus === TxStatus.TxStatusDone
                ) {
                    // Check if transaction was reverted.
                    if (
                        queryTxResult.out &&
                        queryTxResult.out.revert !== undefined
                    ) {
                        this.status = DepositStatus.Reverted;
                        this.revertReason = queryTxResult.out.revert.toString();
                    } else {
                        return DepositStatus.Signed;
                    }
                }
            } catch (_error) {
                // Ignore error.
            }

            try {
                const confirmations = await this.confirmations();
                if (confirmations.current >= confirmations.target) {
                    return DepositStatus.Confirmed;
                }
            } catch (_error) {
                // Ignore error.
            }

            return DepositStatus.Detected;
        })();
        this.status = status;
        return status;
    };

    /**
     * `confirmations` returns the deposit's current and target number of
     * confirmations on the lock-chain.
     *
     * ```ts
     * await deposit
     *  .confirmations();
     * // > { current: 4, target: 6 }
     * ```
     */
    public confirmations = async (): Promise<{
        current: number;
        target: number;
    }> => {
        const { current, target } =
            await this.params.from.transactionConfidence(
                this.depositDetails.transaction,
            );
        return {
            current,
            target: isDefined(this._state.targetConfirmations)
                ? this._state.targetConfirmations
                : target,
        };
    };

    public confirmationTarget = async () => {
        if (isDefined(this._state.targetConfirmations)) {
            return this._state.targetConfirmations;
        }

        let target;
        const getConfirmationTarget = this.renVM.getConfirmationTarget;
        if (getConfirmationTarget) {
            target = await retryNTimes(
                async () =>
                    getConfirmationTarget(
                        this._state.selector,
                        this.params.from,
                    ),
                2,
            );
        }
        const defaultConfirmations =
            this._state.renNetwork && this._state.renNetwork.isTestnet ? 2 : 6;
        this._state.targetConfirmations = isDefined(target)
            ? target
            : defaultConfirmations;

        return this._state.targetConfirmations;
    };

    /**
     * `confirmed` will return once the deposit has reached the target number of
     * confirmations.
     *
     * It returns a PromiEvent which emits a `"confirmation"` event with the
     * current and target number of confirmations as the event parameters.
     *
     * The events emitted by the PromiEvent are:
     * 1. `"confirmation"` - called when a new confirmation is seen
     * 2. `"target"` - called immediately to make the target confirmations
     * available.
     *
     * ```ts
     * await deposit
     *  .confirmed()
     *  .on("target", (target) => console.log(`Waiting for ${target} confirmations`))
     *  .on("confirmation", (confs, target) => console.log(`${confs}/${target}`))
     * ```
     *
     * @category Main
     */
    public confirmed = (): PromiEvent<
        LockAndMintDeposit<
            LockTransaction,
            LockDeposit,
            LockAddress,
            MintTransaction,
            MintAddress
        >,
        { confirmation: [number, number]; target: [number] }
    > => {
        const promiEvent = newPromiEvent<
            LockAndMintDeposit<
                LockTransaction,
                LockDeposit,
                LockAddress,
                MintTransaction,
                MintAddress
            >,
            { confirmation: [number, number]; target: [number] }
        >();

        (async () => {
            try {
                promiEvent.emit("target", await this.confirmationTarget());
            } catch (error) {
                this._state.logger.error(error);
            }

            // If the transaction has been confirmed according to RenVM, return.
            const transactionIsConfirmed = () =>
                DepositStatusIndex[this.status] >=
                    DepositStatusIndex[DepositStatus.Confirmed] ||
                (this._state.queryTxResult &&
                    TxStatusIndex[this._state.queryTxResult.txStatus] >=
                        TxStatusIndex[TxStatus.TxStatusPending]);

            let iterationCount = 0;
            let currentConfidenceRatio = 0;
            // Continue while the transaction isn't confirmed and the promievent
            // isn't cancelled.
            while (!promiEvent._isCancelled() && !transactionIsConfirmed()) {
                // In the first loop, submit to RenVM immediately.
                if (iterationCount % 5 === 0) {
                    try {
                        if (!this._state.renTxSubmitted) {
                            await this._submitMintTransaction();
                        }
                        await this.queryTx();
                        if (transactionIsConfirmed()) {
                            break;
                        }
                    } catch (error) {
                        // Ignore error.
                        this._state.logger.debug(error);
                    }
                }

                try {
                    const confidence = await this.confirmations();
                    const confidenceRatio =
                        confidence.target === 0
                            ? 1
                            : confidence.current / confidence.target;
                    if (confidenceRatio > currentConfidenceRatio) {
                        currentConfidenceRatio = confidenceRatio;
                        promiEvent.emit(
                            "confirmation",
                            confidence.current,
                            confidence.target,
                        );
                    }
                    if (confidenceRatio >= 1) {
                        break;
                    }
                    this._state.logger.debug(
                        `deposit confidence: ${confidence.current} / ${confidence.target}`,
                    );
                } catch (error) {
                    this._state.logger.error(
                        `Error fetching transaction confidence: ${extractError(
                            error,
                        )}`,
                    );
                }
                await sleep(this._state.config.networkDelay);
                iterationCount += 1;
            }

            // Update status.
            if (
                DepositStatusIndex[this.status] <
                DepositStatusIndex[DepositStatus.Confirmed]
            ) {
                this.status = DepositStatus.Confirmed;
            }

            return this;
        })()
            .then(promiEvent.resolve)
            .catch(promiEvent.reject);

        return promiEvent;
    };

    /**
     * `signed` waits for RenVM's signature to be available.
     *
     * It returns a PromiEvent which emits a `"txHash"` event with the deposit's
     * RenVM txHash (aka Transaction ID).
     *
     * ```ts
     * await deposit
     *  .signed()
     *  .on("txHash", (txHash) => console.log(txHash))
     * ```
     *
     * The events emitted by the PromiEvent are:
     * 1. `txHash` - the RenVM transaction hash of the deposit.
     * 2. `status` - the RenVM status of the transaction, of type [[TxStatus]].
     *
     * @category Main
     */
    public signed = (): PromiEvent<
        LockAndMintDeposit<
            LockTransaction,
            LockDeposit,
            LockAddress,
            MintTransaction,
            MintAddress
        >,
        { txHash: [string]; status: [TxStatus] }
    > => {
        const promiEvent = newPromiEvent<
            LockAndMintDeposit<
                LockTransaction,
                LockDeposit,
                LockAddress,
                MintTransaction,
                MintAddress
            >,
            { txHash: [string]; status: [TxStatus] }
        >();

        (async () => {
            let txHash = this.txHash();

            // If the transaction has been reverted, throw the revert reason.
            if (this.status === DepositStatus.Reverted) {
                throw new Error(
                    this.revertReason ||
                        `RenVM transaction ${txHash} reverted.`,
                );
            }

            // Check if the signature is already available.
            if (
                DepositStatusIndex[this.status] >=
                    DepositStatusIndex[DepositStatus.Signed] &&
                this._state.queryTxResult &&
                this._state.queryTxResult.out
            ) {
                // NO_COMMIT
                // return this;
            }

            promiEvent.emit("txHash", txHash);
            this._state.logger.debug("RenVM txHash:", txHash);

            // Try to submit to RenVM. If that fails, see if they already
            // know about the transaction.
            try {
                txHash = await this._submitMintTransaction();
            } catch (error) {
                console.error(error);
                // this.logger.error(error);
                try {
                    // Check if the darknodes have already seen the transaction
                    const queryTxResponse = await this.queryTx();
                    if (queryTxResponse.txStatus === TxStatus.TxStatusNil) {
                        throw new Error(
                            `Transaction ${txHash} has not been submitted previously.`,
                        );
                    }
                    txHash = queryTxResponse.hash;
                } catch (errorInner) {
                    let submitted = false;

                    // If transaction is not found, check for RenVM v0.2 error message.
                    if (
                        errorInner.code === RenJSErrors.RenVMTransactionNotFound
                    ) {
                        if (
                            error.code === RenJSErrors.AmountTooSmall ||
                            error.code === RenJSErrors.DepositSpentOrNotFound
                        ) {
                            this.status = DepositStatus.Reverted;
                            this.revertReason = String(
                                (error || {}).message,
                            ).replace(
                                /Node returned status \d+ with reason: /,
                                "",
                            );
                            throw new Error(this.revertReason);
                        } else {
                            // Retry submitting 2 more times to reduce chance
                            // of network issues causing problems.
                            txHash = await retryNTimes(
                                async () => this._submitMintTransaction(),
                                5,
                                5 * SECONDS,
                            );
                            submitted = true;
                        }
                    }

                    // Ignore errorInner.
                    this._state.logger.debug(errorInner);

                    if (!submitted) {
                        throw error;
                    }
                }
            }

            const response = await this.renVM.waitForTX<LockAndMintTransaction>(
                this._state.selector,
                fromBase64(txHash),
                (status) => {
                    promiEvent.emit("status", status);
                    this._state.logger.debug("transaction status:", status);
                },
                () => promiEvent._isCancelled(),
                this._state.config.networkDelay,
            );

            this._state.queryTxResult = response;

            // Update status.
            if (response.out && response.out.revert !== undefined) {
                this.status = DepositStatus.Reverted;
                this.revertReason = response.out.revert.toString();
                throw new Error(this.revertReason);
            } else if (response.out && response.out.signature) {
                if (
                    DepositStatusIndex[this.status] <
                    DepositStatusIndex[DepositStatus.Signed]
                ) {
                    this.status = DepositStatus.Signed;
                }

                this._state.logger.debug(
                    "signature:",
                    response.out && response.out.signature,
                );
            }

            return this;
        })()
            .then(promiEvent.resolve)
            .catch(promiEvent.reject);

        return promiEvent;
    };

    /**
     * `findTransaction` checks if the deposit signature has already been
     * submitted to the mint chain.
     *
     * ```ts
     * await deposit.findTransaction();
     * // > "0x1234" // (or undefined)
     * ```
     */
    public findTransaction = async (): Promise<MintTransaction | undefined> => {
        if (this.params.to.findMint) {
            const sigHash =
                this._state.queryTxResult &&
                this._state.queryTxResult.out &&
                this._state.queryTxResult.out.revert === undefined
                    ? this._state.queryTxResult.out.sighash
                    : undefined;

            // Check if the signature has already been submitted
            this.mintTransaction = await this.params.to.findMint(
                this.params.asset,
                this._state.nHash,
                sigHash,
            );
            return this.mintTransaction;
        }
        if (
            this.params.contractCalls &&
            this.params.to.findMintByDepositDetails &&
            this._state.queryTxResult &&
            this._state.queryTxResult.out &&
            this._state.queryTxResult.out.revert === undefined
        ) {
            this.mintTransaction =
                await this.params.to.findMintByDepositDetails(
                    this.params.asset,
                    keccak256(Buffer.from(this._state.selector)),
                    this._state.nHash,
                    this._state.pHash,
                    this.params.contractCalls[0].sendTo,
                    this._state.queryTxResult.out.amount,
                );
            return this.mintTransaction;
        }
        return undefined;
    };

    /**
     * `mint` submits the RenVM signature to the mint chain.
     *
     * It returns a PromiEvent and the events emitted depend on the mint chain.
     *
     * The PromiEvent's events are defined by the mint-chain implementation. For
     * Ethereum, it emits the same events as a Web3 PromiEvent.
     *
     * @category Main
     */
    public mint = (
        override?: { [name: string]: unknown },
        // eslint-disable-next-line @typescript-eslint/no-explicit-any
    ): PromiEvent<
        MintTransaction,
        {
            transactionHash: [string];
            confirmation: [number, { status: number }];
        }
    > => {
        const promiEvent = newPromiEvent<
            // eslint-disable-next-line @typescript-eslint/no-explicit-any
            MintTransaction,
            // eslint-disable-next-line @typescript-eslint/no-explicit-any
            {
                transactionHash: [string];
                confirmation: [number, { status: number }];
            }
        >();

        (async () => {
            if (!this._state.queryTxResult) {
                throw new Error(
                    `Unable to submit to Ethereum without signature. Call 'signed' first.`,
                );
            }

            const asset = this.params.asset;

            this.mintTransaction = await this.params.to.submitMint(
                asset,
                this.params.contractCalls,
                override,
                this._state.queryTxResult,
                promiEvent,
            );

            // Update status.
            this.status = DepositStatus.Submitted;

            return this.mintTransaction;
        })()
            .then(promiEvent.resolve)
            .catch(promiEvent.reject);

        return promiEvent;
    };

    // Private methods /////////////////////////////////////////////////////////

    /**
     * `_submitMintTransaction` will create the RebVN mint transaction and return
     * its txHash. If `config.submit` is true, it will also submit it to RenVM.
     *
     * Note that `_submitMintTransaction`'s return type changes from `string` to
     * `Promise<string>` if `config.submit` is true. This may be split up into
     * two methods in the future to avoid this weirdness - likely once the `v1`
     * RPC format is phased out.
     *
     * @param config Set `config.submit` to `true` to submit the transaction.
     */
    private _submitMintTransaction = async (): Promise<string> => {
        const expectedTxHash = this.txHash();

        // Return if the transaction has already been successfully submitted.
        if (this._state.renTxSubmitted) {
            return expectedTxHash;
        }

        // The transaction has already been submitted and accepted.
        if (this._state.renTxSubmitted) {
            return expectedTxHash;
        }

        const encodedHash = await this.renVM.submitMint({
            ...this._state,
        });

        const returnedTxHash = toURLBase64(encodedHash);

        // Indicate that the tx has been submitted successfully.
        this._state.renTxSubmitted = true;

        if (returnedTxHash !== expectedTxHash) {
            this._state.logger.warn(
                `Unexpected txHash returned from RenVM. Received: ${returnedTxHash}, expected: ${expectedTxHash}`,
            );
        }

        this._state.renTxSubmitted = true;

        return returnedTxHash;
    };

    private readonly validateParams = () => {
        assertObject(
            {
                from: "object",
                to: "object",
                contractCalls: "any[]",
                asset: "string",
                txHash: "string | undefined",
                nonce: "Buffer | string | undefined",
                tags: "string[] | undefined",
            },
            { params: this.params },
        );
    };
}<|MERGE_RESOLUTION|>--- conflicted
+++ resolved
@@ -489,23 +489,13 @@
             );
             this._state.gHash = gHash;
             this._state.gPubKey =
-<<<<<<< HEAD
-                this._state.config.gPubKey ||
-                (await this.renVM.selectPublicKey(
-                    this._state.selector,
-                    this.params.from.name,
-                ));
-=======
                 this._state.config.gPubKey &&
                 this._state.config.gPubKey.length > 0
                     ? this._state.config.gPubKey
                     : await this.renVM.selectPublicKey(
                           this._state.selector,
-                          this.renVM.version(this._state.selector) >= 2
-                              ? this.params.from.name
-                              : this.params.asset,
+                          this.params.from.name,
                       );
->>>>>>> ed62d99b
             this._state.logger.debug("gPubKey:", Ox(this._state.gPubKey));
 
             if (!this._state.gPubKey || this._state.gPubKey.length === 0) {
