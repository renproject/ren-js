/* eslint-disable no-console */
/* eslint-disable @typescript-eslint/no-explicit-any */
// TODO: Improve typings.

import BigNumber from "bignumber.js";
import { MachineOptions, Receiver, Sender } from "xstate";

import { BurnMachineContext, BurnMachineEvent } from "../machines/burn";
import { GatewaySession } from "../types/transaction";

/*
Sample burnChainMap / releaseChainMap implementations
We don't implement these to prevent mandating specific chains

const burnChainMap: BurnMachineContext["fromChainMap"] = {
    ethereum: (context): MintChain<any> => {
        return Ethereum(context.providers.ethereum, RenNetwork.Testnet).Account(
            {
                address: context.tx.userAddress,
                value: context.tx.suggestedAmount,
            }
        ) as MintChain<any>;
    },
};

const releaseChainMap: BurnMachineContext["toChainMap"] = {
    bitcoin: (context): LockChain => {
        return Bitcoin().Address(context.tx.destAddress) as any;
    },
};
*/

const burnAndRelease = async (context: BurnMachineContext) => {
    const txHash = Object.keys(context.tx.transactions)[0];
    return await context.sdk.burnAndRelease({
        asset: "BTC",
        to: context.toChainMap[context.tx.destNetwork](context),
        from: context.fromChainMap[context.tx.sourceNetwork](context),
        ...(txHash ? { txHash } : {}),
    });
};

// Format a transaction and prompt the user to sign
const txCreator = async (
    context: BurnMachineContext,
): Promise<GatewaySession> => {
    const asset = context.tx.sourceAsset;

    let suggestedAmount = new BigNumber(Number(context.tx.targetAmount) * 1e8)
        .decimalPlaces(8)
        .toFixed();
    try {
        const fees = await context.sdk.getFees();
        const fee: number = fees[asset.toLowerCase()].release;
        suggestedAmount = new BigNumber(
<<<<<<< HEAD
            Math.floor(
                fees[asset.toLowerCase()].release +
                    Number(context.tx.targetAmount) * 1e8,
            ),
=======
            Math.floor(fee + Number(context.tx.targetAmount) * 1e8),
>>>>>>> 18faeec6
        )
            .decimalPlaces(0)
            .toFixed();
    } catch (error) {
        // Ignore error
    }

    const newTx: GatewaySession = {
        ...context.tx,
        suggestedAmount,
    };
    context.tx = newTx;

    const burn = await burnAndRelease(context);
    // We immediately submit the burn request
    const hash: string = await new Promise((resolve, reject) => {
        (async () => {
            await burn
                .burn()
                .on("transactionHash", (txHash: string) => resolve(txHash));
        })().catch(reject);
    });

    return {
        ...newTx,
        transactions: {
            [hash]: {
                sourceTxHash: hash,
                sourceTxConfs: 0,
                sourceTxAmount: Number(suggestedAmount),
                rawSourceTx: {
                    amount: suggestedAmount,
                    transaction: {},
                },
            },
        },
    };
};

const burnTransactionListener = (context: BurnMachineContext) => (
    callback: Sender<BurnMachineEvent>,
    _receive: Receiver<any>,
) => {
    const cleaners: Array<() => void> = [];
    burnAndRelease(context)
        .then(async (burn) => {
            let confirmations = 0;
            const tx = Object.values(context.tx.transactions)[0];
            const burnRef = burn.burn();

            const burnListener = (confs: number) => {
                confirmations = confs;
                callback({
                    type: "CONFIRMATION",
                    data: { ...tx, sourceTxConfs: confs },
                });
            };
            cleaners.push(() => {
                burnRef._cancel();
                burnRef.removeListener("confirmation", burnListener);
            });

            await burnRef
                ?.on("confirmation", burnListener)
                .catch((error) =>
                    callback({ type: "BURN_ERROR", data: error }),
                );

            const releaseListener = (status: string) =>
                status === "confirming"
                    ? console.log(`confirming (${confirmations}/15)`)
                    : console.log(status);

            const hashListener = (hash: string) => console.log("hash", hash);

            const releaseRef = burn.release();
            cleaners.push(() => {
                releaseRef._cancel();
                releaseRef.removeListener("status", releaseListener);
                releaseRef.removeListener("txHash", hashListener);
            });

            await releaseRef
                .on("status", releaseListener)
                .on("txHash", hashListener)
                .catch((error) =>
                    callback({ type: "RELEASE_ERROR", data: error }),
                );
        })
        .catch(console.error);

    return () => {
        for (const cleaner of cleaners) {
            cleaner();
        }
    };
};

export const burnConfig: Partial<MachineOptions<
    BurnMachineContext,
    BurnMachineEvent
>> = {
    services: {
        burnCreator: txCreator,
        burnListener: burnTransactionListener,
    },
};<|MERGE_RESOLUTION|>--- conflicted
+++ resolved
@@ -53,14 +53,7 @@
         const fees = await context.sdk.getFees();
         const fee: number = fees[asset.toLowerCase()].release;
         suggestedAmount = new BigNumber(
-<<<<<<< HEAD
-            Math.floor(
-                fees[asset.toLowerCase()].release +
-                    Number(context.tx.targetAmount) * 1e8,
-            ),
-=======
             Math.floor(fee + Number(context.tx.targetAmount) * 1e8),
->>>>>>> 18faeec6
         )
             .decimalPlaces(0)
             .toFixed();
