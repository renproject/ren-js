/* eslint-disable no-console */
/* eslint-disable @typescript-eslint/no-explicit-any */
// TODO: Improve typings.

import RenJS from "@renproject/ren";
import { Actor, assign, MachineOptions, Receiver, Sender, spawn } from "xstate";

import { depositMachine, DepositMachineContext } from "../machines/deposit";
import { GatewayMachineContext } from "../machines/mint";
import { GatewaySession, GatewayTransaction } from "../types/transaction";

/*
  Sample mintChainMap / lockChainMap implementations
  We don't implement these to prevent mandating specific chains

const mintChainMap: {
    [key in string]: (c: GatewayMachineContext) => MintChain<any>;
} = {
    binanceSmartChain: (context: GatewayMachineContext) => {
        const { destAddress, destNetwork } = context.tx;
        const { providers } = context;
        return new BinanceSmartChain(providers[destNetwork]).Account({
            address: destAddress,
        }) as MintChain<any>;
    },
    ethereum: (context: GatewayMachineContext): MintChain => {
        const { destAddress, destNetwork } = context.tx;
        const { providers } = context;

        return Ethereum(providers[destNetwork]).Account({
            address: destAddress,
        }) as MintChain<any>;
    },
};

const lockChainMap = {
    bitcoin: () => Bitcoin(),
    zcash: () => Zcash(),
    bitcoinCash: () => BitcoinCash(),
};
*/

export const renLockAndMint = async (context: GatewayMachineContext) => {
    const {
        nonce,
        destNetwork,
        suggestedAmount,
        sourceNetwork,
        sourceAsset,
    } = context.tx;
    const { sdk, fromChainMap, toChainMap } = context;

    const mint = await sdk.lockAndMint({
        asset: sourceAsset.toUpperCase(),
        suggestedAmount,
        from: fromChainMap[sourceNetwork](context),
        to: toChainMap[destNetwork](context),
        nonce,
    });

    return mint;
};

// Format a transaction and get the gateway address
const txCreator = async (context: GatewayMachineContext) => {
    // TX may be in a state where the gateway address was provided,
    // but no deposit was picked up
    if (!context.tx.nonce) {
        context.tx.nonce = RenJS.utils.randomNonce().toString("hex");
    }

    const { targetAmount, sourceAsset } = context.tx;

    try {
        const fees = await context.sdk.getFees();
        const fee: number = fees[sourceAsset.toLowerCase()].lock;
        context.tx.suggestedAmount = Math.floor(
<<<<<<< HEAD
            fees[sourceAsset.toLowerCase()].lock +
                (Number(targetAmount) || 0.0001) * 1e8,
=======
            fee + (Number(targetAmount) || 0.0001) * 1e8,
>>>>>>> 18faeec6
        );
    } catch (error) {
        console.error(error);
        context.tx.suggestedAmount = 0.0008 * 1e8;
    }
    const minter = await renLockAndMint(context);
    const gatewayAddress = minter?.gatewayAddress;
    const newTx: GatewaySession = {
        ...context.tx,
        gatewayAddress,
        // Not serializable
        // params: deposit.params,
    };
    return newTx;
};

// Listen for confirmations on the source chain
const depositListener = (
    context: GatewayMachineContext | DepositMachineContext,
) => (callback: Sender<any>, receive: Receiver<any>) => {
    let cleanup = () => {};
<<<<<<< HEAD
    renLockAndMint(context).then(async (minter) => {
        cleanup = () => minter.removeAllListeners();
        minter.on("deposit", async (deposit) => {
            // Register event handlers prior to setup in case events land early
            receive((event) => {
                switch (event.type) {
                    case "SETTLE":
                        deposit
                            .confirmed()
                            .on("target", (confs, targetConfs) => {
                                const confirmedTx = {
                                    sourceTxConfs: confs,
                                    sourceTxConfTarget: targetConfs,
                                };
                                // Theoretically, this isn't a confirmation
                                // but they are functionally identical, so
                                // lets re-use the event
                                callback({
                                    type: "CONFIRMATION",
                                    data: confirmedTx,
                                });
                            })
                            .on("confirmation", (confs, targetConfs) => {
                                const confirmedTx = {
                                    sourceTxConfs: confs,
                                    sourceTxConfTarget: targetConfs,
                                };
                                callback({
                                    type: "CONFIRMATION",
                                    data: confirmedTx,
                                });
                            })
                            .then(() => {
                                callback({
                                    type: "CONFIRMED",
                                });
                            });
                        break;
                    case "SIGN":
                        deposit
                            ?.signed()
                            .on("status", (state) => console.log(state))
                            .then((v) =>
                                callback({
                                    type: "SIGNED",
                                    data: {
                                        renResponse: v._queryTxResult,
                                        signature:
                                            v._queryTxResult?.out?.signature,
                                    },
                                }),
                            )
                            .catch((e) =>
                                callback({ type: "SIGN_ERROR", data: e }),
                            );
                        break;
                    case "MINT":
                        deposit
                            ?.mint(event.data)
                            .on("confirmation", (_confirmations) => {
                                // We can check dest confirmations here
                                // (for eth at least)
                            })
                            .on("transactionHash", (txHash) => {
                                const submittedTx = {
                                    destTxHash: txHash,
                                };
                                callback({
                                    type: "SUBMITTED",
                                    data: submittedTx,
                                });
                            })
                            .catch((e) =>
                                callback({ type: "SUBMIT_ERROR", data: e }),
                            );
                        break;
                }
            });

            const txHash = await deposit.txHash();

            // Prevent deposit machine tx listeners from interacting with other deposits
            const targetDeposit = (context as DepositMachineContext).deposit;
            if (targetDeposit) {
                if (targetDeposit.sourceTxHash !== txHash) {
                    console.error(
                        "wrong deposit:",
                        targetDeposit.sourceTxHash,
                        txHash,
                    );
                    // FIXME: In theory, we might process an event before there is a cleanup
                    // but it is more likely to receive a valid event immediately
                    // after the listener is initialized
                    return () => {
                        cleanup();
                    };
=======
    renLockAndMint(context)
        .then((minter) => {
            cleanup = () => minter.removeAllListeners();
            minter.on("deposit", (deposit) => {
                // Register event handlers prior to setup in case events land early
                receive((event) => {
                    switch (event.type) {
                        case "SETTLE":
                            deposit
                                .confirmed()
                                .on("confirmation", (confs, targetConfs) => {
                                    const confirmedTx = {
                                        sourceTxConfs: confs,
                                        sourceTxConfTarget: targetConfs,
                                    };
                                    callback({
                                        type: "CONFIRMATION",
                                        data: confirmedTx,
                                    });
                                })
                                .then(() => {
                                    callback({
                                        type: "CONFIRMED",
                                    });
                                })
                                .catch(console.error);
                            break;
                        case "SIGN":
                            deposit
                                ?.signed()
                                .on("status", (state) => console.log(state))
                                .then((v) =>
                                    callback({
                                        type: "SIGNED",
                                        data: {
                                            renResponse:
                                                v._state.queryTxResult?.out,
                                            signature:
                                                v._state.queryTxResult?.out
                                                    ?.signature,
                                        },
                                    }),
                                )
                                .catch((e) =>
                                    callback({
                                        type: "SIGN_ERROR",
                                        data: e,
                                    }),
                                );
                            break;
                        case "MINT":
                            deposit
                                ?.mint()
                                .on("transactionHash", (transactionHash) => {
                                    const submittedTx = {
                                        destTxHash: transactionHash,
                                    };
                                    callback({
                                        type: "SUBMITTED",
                                        data: submittedTx,
                                    });
                                })
                                .catch((e) =>
                                    callback({
                                        type: "SUBMIT_ERROR",
                                        data: e,
                                    }),
                                );
                            break;
                    }
                });

                const txHash = deposit.txHash();
                const persistedTx = context.tx.transactions[txHash];

                // Prevent deposit machine tx listeners from interacting with other deposits
                const targetDeposit = (context as DepositMachineContext)
                    .deposit;
                if (targetDeposit) {
                    if (targetDeposit.sourceTxHash !== txHash) {
                        console.error(
                            "wrong deposit:",
                            targetDeposit.sourceTxHash,
                            txHash,
                        );
                        return;
                    }
>>>>>>> 18faeec6
                }

<<<<<<< HEAD
            const persistedTx = context.tx.transactions[txHash];
            // If we don't have a sourceTxHash, we haven't seen a deposit yet
            const rawSourceTx: any = deposit.depositDetails.transaction;
            const depositState: GatewayTransaction = persistedTx
                ? persistedTx
                : {
                      sourceTxHash: txHash,
                      sourceTxConfs: 0,
                      sourceTxAmount: rawSourceTx.amount,
                      rawSourceTx,
                  };
=======
                // If we don't have a sourceTxHash, we haven't seen a deposit yet
                const rawSourceTx: any = deposit.depositDetails.transaction;
                const depositState: GatewayTransaction = persistedTx || {
                    sourceTxHash: txHash,
                    sourceTxAmount: rawSourceTx.amount,
                    sourceTxVOut: rawSourceTx.vOut,
                    rawSourceTx,
                };
>>>>>>> 18faeec6

                if (!persistedTx) {
                    callback({
                        type: "DEPOSIT",
                        data: { ...depositState },
                    });
                } else {
                    callback("DETECTED");
                }
            });

<<<<<<< HEAD
        receive((event) => {
            switch (event.type) {
                case "RESTORE":
                    try {
                        minter.processDeposit({
                            transaction: event.data,
                            amount: event.data.amount,
                        });
                    } catch (e) {
                        console.error(e);
                    }
                    break;
            }
        });
=======
            receive((event) => {
                switch (event.type) {
                    case "RESTORE":
                        try {
                            minter.processDeposit(event.data);
                        } catch (e) {
                            console.error(e);
                        }
                        break;
                }
            });
>>>>>>> 18faeec6

            callback("LISTENING");
        })
        .catch(console.error);
    return () => {
        cleanup();
    };
};

// Spawn an actor that will listen for either all deposits to a gatewayAddress,
// or to a single deposit if present in the context
const listenerAction = assign<GatewayMachineContext>({
    depositListenerRef: (
        c: GatewayMachineContext | DepositMachineContext,
        _e: any,
    ) => {
        let actorName = `${c.tx.id}SessionListener`;
        const deposit = (c as DepositMachineContext).deposit;
        if (deposit) {
            actorName = `${deposit.sourceTxHash}DepositListener`;
        }
        if (c.depositListenerRef && !deposit) {
            console.warn("listener already exists");
            return c.depositListenerRef;
        }
        const cb = depositListener(c);
        return spawn(cb, actorName);
    },
});

const spawnDepositMachine = (
    machineContext: DepositMachineContext,
    name: string,
) =>
    spawn(
        depositMachine.withContext(machineContext).withConfig({
            actions: {
                listenerAction: listenerAction as any,
            },
        }),
        {
            sync: true,
            name,
        },
    ) as Actor<any>;

export const mintConfig: Partial<MachineOptions<GatewayMachineContext, any>> = {
    services: {
        txCreator,
        depositListener,
    },
    actions: {
        spawnDepositMachine: assign({
            depositMachines: (context, evt) => {
                const machines = context.depositMachines || {};
                if (machines[evt.data?.sourceTxHash] || !evt.data) {
                    return machines;
                }
                const machineContext = {
                    ...context,
                    deposit: evt.data,
                };

                // We don't want child machines to have references to siblings
                delete (machineContext as any).depositMachines;
                machines[evt.data.sourceTxHash] = spawnDepositMachine(
                    machineContext,
<<<<<<< HEAD
                    `${evt.data.sourceTxHash}DepositMachine`,
=======
                    `${String(evt.data.sourceTxHash)}DepositMachine`,
>>>>>>> 18faeec6
                );
                return machines;
            },
        }),
        depositMachineSpawner: assign({
            depositMachines: (context, _) => {
                const machines = context.depositMachines || {};
                for (const tx of Object.entries(
                    context.tx.transactions || {},
                )) {
                    const machineContext = {
                        ...context,
                        deposit: tx[1],
                    };
                    // We don't want child machines to have references to siblings
                    delete (machineContext as any).depositMachines;
                    machines[tx[0]] = spawnDepositMachine(
                        machineContext,
                        `${machineContext.deposit.sourceTxHash}DepositMachine`,
                    );
                }
                return machines;
            },
        }),
        listenerAction: listenerAction as any,
    },
    guards: {
        isCompleted: ({ tx }, evt) =>
            evt.data?.sourceTxAmount >= tx.targetAmount,
        isExpired: ({ tx }) => tx.expiryTime < new Date().getTime(),
        isCreated: ({ tx }) => (tx.gatewayAddress ? true : false),
    },
};<|MERGE_RESOLUTION|>--- conflicted
+++ resolved
@@ -75,12 +75,7 @@
         const fees = await context.sdk.getFees();
         const fee: number = fees[sourceAsset.toLowerCase()].lock;
         context.tx.suggestedAmount = Math.floor(
-<<<<<<< HEAD
-            fees[sourceAsset.toLowerCase()].lock +
-                (Number(targetAmount) || 0.0001) * 1e8,
-=======
             fee + (Number(targetAmount) || 0.0001) * 1e8,
->>>>>>> 18faeec6
         );
     } catch (error) {
         console.error(error);
@@ -102,104 +97,6 @@
     context: GatewayMachineContext | DepositMachineContext,
 ) => (callback: Sender<any>, receive: Receiver<any>) => {
     let cleanup = () => {};
-<<<<<<< HEAD
-    renLockAndMint(context).then(async (minter) => {
-        cleanup = () => minter.removeAllListeners();
-        minter.on("deposit", async (deposit) => {
-            // Register event handlers prior to setup in case events land early
-            receive((event) => {
-                switch (event.type) {
-                    case "SETTLE":
-                        deposit
-                            .confirmed()
-                            .on("target", (confs, targetConfs) => {
-                                const confirmedTx = {
-                                    sourceTxConfs: confs,
-                                    sourceTxConfTarget: targetConfs,
-                                };
-                                // Theoretically, this isn't a confirmation
-                                // but they are functionally identical, so
-                                // lets re-use the event
-                                callback({
-                                    type: "CONFIRMATION",
-                                    data: confirmedTx,
-                                });
-                            })
-                            .on("confirmation", (confs, targetConfs) => {
-                                const confirmedTx = {
-                                    sourceTxConfs: confs,
-                                    sourceTxConfTarget: targetConfs,
-                                };
-                                callback({
-                                    type: "CONFIRMATION",
-                                    data: confirmedTx,
-                                });
-                            })
-                            .then(() => {
-                                callback({
-                                    type: "CONFIRMED",
-                                });
-                            });
-                        break;
-                    case "SIGN":
-                        deposit
-                            ?.signed()
-                            .on("status", (state) => console.log(state))
-                            .then((v) =>
-                                callback({
-                                    type: "SIGNED",
-                                    data: {
-                                        renResponse: v._queryTxResult,
-                                        signature:
-                                            v._queryTxResult?.out?.signature,
-                                    },
-                                }),
-                            )
-                            .catch((e) =>
-                                callback({ type: "SIGN_ERROR", data: e }),
-                            );
-                        break;
-                    case "MINT":
-                        deposit
-                            ?.mint(event.data)
-                            .on("confirmation", (_confirmations) => {
-                                // We can check dest confirmations here
-                                // (for eth at least)
-                            })
-                            .on("transactionHash", (txHash) => {
-                                const submittedTx = {
-                                    destTxHash: txHash,
-                                };
-                                callback({
-                                    type: "SUBMITTED",
-                                    data: submittedTx,
-                                });
-                            })
-                            .catch((e) =>
-                                callback({ type: "SUBMIT_ERROR", data: e }),
-                            );
-                        break;
-                }
-            });
-
-            const txHash = await deposit.txHash();
-
-            // Prevent deposit machine tx listeners from interacting with other deposits
-            const targetDeposit = (context as DepositMachineContext).deposit;
-            if (targetDeposit) {
-                if (targetDeposit.sourceTxHash !== txHash) {
-                    console.error(
-                        "wrong deposit:",
-                        targetDeposit.sourceTxHash,
-                        txHash,
-                    );
-                    // FIXME: In theory, we might process an event before there is a cleanup
-                    // but it is more likely to receive a valid event immediately
-                    // after the listener is initialized
-                    return () => {
-                        cleanup();
-                    };
-=======
     renLockAndMint(context)
         .then((minter) => {
             cleanup = () => minter.removeAllListeners();
@@ -287,22 +184,8 @@
                         );
                         return;
                     }
->>>>>>> 18faeec6
-                }
-
-<<<<<<< HEAD
-            const persistedTx = context.tx.transactions[txHash];
-            // If we don't have a sourceTxHash, we haven't seen a deposit yet
-            const rawSourceTx: any = deposit.depositDetails.transaction;
-            const depositState: GatewayTransaction = persistedTx
-                ? persistedTx
-                : {
-                      sourceTxHash: txHash,
-                      sourceTxConfs: 0,
-                      sourceTxAmount: rawSourceTx.amount,
-                      rawSourceTx,
-                  };
-=======
+                }
+
                 // If we don't have a sourceTxHash, we haven't seen a deposit yet
                 const rawSourceTx: any = deposit.depositDetails.transaction;
                 const depositState: GatewayTransaction = persistedTx || {
@@ -311,7 +194,6 @@
                     sourceTxVOut: rawSourceTx.vOut,
                     rawSourceTx,
                 };
->>>>>>> 18faeec6
 
                 if (!persistedTx) {
                     callback({
@@ -323,34 +205,20 @@
                 }
             });
 
-<<<<<<< HEAD
-        receive((event) => {
-            switch (event.type) {
-                case "RESTORE":
-                    try {
-                        minter.processDeposit({
-                            transaction: event.data,
-                            amount: event.data.amount,
-                        });
-                    } catch (e) {
-                        console.error(e);
-                    }
-                    break;
-            }
-        });
-=======
             receive((event) => {
                 switch (event.type) {
                     case "RESTORE":
                         try {
-                            minter.processDeposit(event.data);
+                            minter.processDeposit({
+                                transaction: event.data,
+                                amount: event.data.amount,
+                            });
                         } catch (e) {
                             console.error(e);
                         }
                         break;
                 }
             });
->>>>>>> 18faeec6
 
             callback("LISTENING");
         })
@@ -418,11 +286,7 @@
                 delete (machineContext as any).depositMachines;
                 machines[evt.data.sourceTxHash] = spawnDepositMachine(
                     machineContext,
-<<<<<<< HEAD
-                    `${evt.data.sourceTxHash}DepositMachine`,
-=======
                     `${String(evt.data.sourceTxHash)}DepositMachine`,
->>>>>>> 18faeec6
                 );
                 return machines;
             },
