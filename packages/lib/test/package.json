--- conflicted
+++ resolved
@@ -1,11 +1,7 @@
 {
     "name": "test",
     "private": true,
-<<<<<<< HEAD
-    "version": "2.4.3-alpha.0",
-=======
     "version": "2.4.4",
->>>>>>> 8c52e1ce
     "scripts": {
         "describe": "npm-scripts-info",
         "prettier": "yarn fix:prettier",
@@ -28,15 +24,6 @@
         "build:module": "tsc -p tsconfig.module.json"
     },
     "dependencies": {
-<<<<<<< HEAD
-        "@renproject/chains": "^2.4.3-alpha.0",
-        "@renproject/chains-terra": "^2.4.3-alpha.0",
-        "@renproject/interfaces": "^2.4.3-alpha.0",
-        "@renproject/provider": "^2.4.3-alpha.0",
-        "@renproject/ren": "^2.4.3-alpha.0",
-        "@renproject/rpc": "^2.4.3-alpha.0",
-        "@renproject/utils": "^2.4.3-alpha.0",
-=======
         "@renproject/chains": "^2.4.4",
         "@renproject/chains-terra": "^2.4.4",
         "@renproject/interfaces": "^2.4.4",
@@ -44,7 +31,6 @@
         "@renproject/ren": "^2.4.4",
         "@renproject/rpc": "^2.4.4",
         "@renproject/utils": "^2.4.4",
->>>>>>> 8c52e1ce
         "@types/node": ">=10",
         "bignumber.js": "^9.0.1",
         "immutable": "^4.0.0-rc.12",
@@ -54,12 +40,7 @@
         "@truffle/hdwallet-provider": "1.4.1",
         "chalk": "^4.1.0",
         "dotenv": "^8.2.0",
-<<<<<<< HEAD
         "web3": "^1.3.6"
-=======
-        "truffle-hdwallet-provider": "^1.0.17",
-        "web3": "^2.0.0-alpha.1"
->>>>>>> 8c52e1ce
     },
     "resolutions": {
         "sha3": "^2.1.2"
