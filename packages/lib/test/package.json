{
    "name": "test",
    "private": true,
<<<<<<< HEAD
    "version": "2.0.10-alpha.0",
=======
    "version": "2.1.0",
>>>>>>> 462b0b5b
    "scripts": {
        "describe": "npm-scripts-info",
        "prettier": "yarn fix:prettier",
        "lint": "run-s lint:*",
        "lint:eslint": "eslint src/**/*.ts",
        "lint:prettier": "prettier --check './(src|test)/**/*.ts*'",
        "fix": "run-s fix:*",
        "fix:eslint": "yarn lint:eslint --fix",
        "fix:prettier": "prettier --write './(src|test)/**/*.ts*'",
        "test": "run-s test:*",
        "test-all": "ALL_TESTS=true run-s test:unit lint",
        "test:unit": "nyc ../../../node_modules/ts-mocha/bin/ts-mocha --sort --exit --timeout 180000 --paths -p ./tsconfig.json ./test/*.spec.ts ./test/**/*.spec.ts --ignore ./test/testutils/chai.d.ts",
        "cov": "run-s test:unit cov:html && open-cli coverage/index.html",
        "cov:html": "nyc report --reporter=html",
        "cov:send": "nyc report --reporter=lcov && codecov",
        "cov:check": "nyc report && nyc check-coverage --lines 0 --functions 0 --branches 0",
        "npmignore": "npmignore -g ../../../.gitignore",
        "build": "yarn build:main && yarn build:module",
        "build:main": "tsc -p tsconfig.json",
        "build:module": "tsc -p tsconfig.module.json"
    },
    "dependencies": {
<<<<<<< HEAD
        "@renproject/chains": "^2.0.10-alpha.0",
        "@renproject/chains-terra": "^2.0.10-alpha.0",
        "@renproject/interfaces": "^2.0.10-alpha.0",
        "@renproject/provider": "^2.0.10-alpha.0",
        "@renproject/ren": "^2.0.10-alpha.0",
        "@renproject/rpc": "^2.0.10-alpha.0",
        "@renproject/utils": "^2.0.10-alpha.0",
=======
        "@renproject/chains": "^2.1.0",
        "@renproject/chains-terra": "^2.1.0",
        "@renproject/interfaces": "^2.1.0",
        "@renproject/provider": "^2.1.0",
        "@renproject/ren": "^2.1.0",
        "@renproject/rpc": "^2.1.0",
        "@renproject/utils": "^2.1.0",
>>>>>>> 462b0b5b
        "@types/node": ">=10",
        "bignumber.js": "^9.0.1",
        "immutable": "^4.0.0-rc.12",
        "send-crypto": "0.2.29"
    },
    "devDependencies": {
        "chalk": "^4.1.0",
        "dotenv": "^8.2.0",
        "truffle-hdwallet-provider": "1.0.17",
        "web3": "^2.0.0-alpha.1"
    },
    "resolutions": {
        "sha3": "^2.1.2"
    },
    "nyc": {
        "extends": "@istanbuljs/nyc-config-typescript",
        "exclude": [
            "**/*.d.ts",
            "**/*.spec.js"
        ],
        "include": [
            "src"
        ]
    },
    "prettier": {
        "printWidth": 80,
        "semi": true,
        "singleQuote": false,
        "tabWidth": 4,
        "trailingComma": "all",
        "endOfLine": "lf",
        "arrowParens": "always"
    }
}<|MERGE_RESOLUTION|>--- conflicted
+++ resolved
@@ -1,11 +1,7 @@
 {
     "name": "test",
     "private": true,
-<<<<<<< HEAD
-    "version": "2.0.10-alpha.0",
-=======
     "version": "2.1.0",
->>>>>>> 462b0b5b
     "scripts": {
         "describe": "npm-scripts-info",
         "prettier": "yarn fix:prettier",
@@ -28,15 +24,6 @@
         "build:module": "tsc -p tsconfig.module.json"
     },
     "dependencies": {
-<<<<<<< HEAD
-        "@renproject/chains": "^2.0.10-alpha.0",
-        "@renproject/chains-terra": "^2.0.10-alpha.0",
-        "@renproject/interfaces": "^2.0.10-alpha.0",
-        "@renproject/provider": "^2.0.10-alpha.0",
-        "@renproject/ren": "^2.0.10-alpha.0",
-        "@renproject/rpc": "^2.0.10-alpha.0",
-        "@renproject/utils": "^2.0.10-alpha.0",
-=======
         "@renproject/chains": "^2.1.0",
         "@renproject/chains-terra": "^2.1.0",
         "@renproject/interfaces": "^2.1.0",
@@ -44,7 +31,6 @@
         "@renproject/ren": "^2.1.0",
         "@renproject/rpc": "^2.1.0",
         "@renproject/utils": "^2.1.0",
->>>>>>> 462b0b5b
         "@types/node": ">=10",
         "bignumber.js": "^9.0.1",
         "immutable": "^4.0.0-rc.12",
