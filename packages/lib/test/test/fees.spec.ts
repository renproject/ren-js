--- conflicted
+++ resolved
@@ -14,7 +14,6 @@
 
 const MNEMONIC = process.env.MNEMONIC;
 
-<<<<<<< HEAD
 // describe("Fees", () => {
 //     it("fees can be fetched", async function () {
 //         this.timeout(100000000000);
@@ -28,12 +27,12 @@
 //         const infuraURL = ethNetwork.publicProvider({
 //             infura: process.env.INFURA_KEY,
 //         });
-//         const ethereumProvider = (new HDWalletProvider({
+//         const ethereumProvider: provider = new HDWalletProvider({
 //             mnemonic: MNEMONIC || "",
 //             providerOrUrl: infuraURL,
 //             addressIndex: 0,
 //             numberOfAddresses: 10,
-//         }) as unknown) as any;
+//         }) as unknown as provider;
 
 //         const renJS = new RenJS("mainnet");
 //         const fees = await renJS.getFees({
@@ -47,39 +46,4 @@
 //         expect(fees.lock.isGreaterThan(0)).to.be.true;
 //         expect(fees.release.isGreaterThan(0)).to.be.true;
 //     });
-// });
-=======
-describe("Fees", () => {
-    it("fees can be fetched", async function () {
-        this.timeout(100000000000);
-
-        const network = RenNetwork.Mainnet;
-
-        const ToClass = Ethereum;
-
-        const ethNetwork = ToClass.configMap[network];
-
-        const infuraURL = ethNetwork.publicProvider({
-            infura: process.env.INFURA_KEY,
-        });
-        const ethereumProvider: provider = new HDWalletProvider({
-            mnemonic: MNEMONIC || "",
-            providerOrUrl: infuraURL,
-            addressIndex: 0,
-            numberOfAddresses: 10,
-        }) as unknown as provider;
-
-        const renJS = new RenJS("mainnet");
-        const fees = await renJS.getFees({
-            asset: "BTC",
-            from: Bitcoin(),
-            to: Ethereum(ethereumProvider, "mainnet"),
-        });
-
-        expect(fees.mint).to.be.greaterThan(10).and.lessThan(30);
-        expect(fees.burn).to.be.greaterThan(10).and.lessThan(30);
-        expect(fees.lock.isGreaterThan(0)).to.be.true;
-        expect(fees.release.isGreaterThan(0)).to.be.true;
-    });
-});
->>>>>>> a1b6c30d
+// });