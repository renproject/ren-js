{
    "name": "@renproject/utils",
    "version": "2.4.6",
    "repository": {
        "type": "git",
        "url": "git+https://github.com/renproject/ren-js.git"
    },
    "publishConfig": {
        "access": "public"
    },
    "author": "Ren",
    "license": "MIT",
    "bugs": {
        "url": "https://github.com/renproject/ren-js/issues"
    },
    "main": "./build/main/index.js",
    "typings": "./build/main/index.d.ts",
    "module": "./build/module/index.js",
    "scripts": {
        "describe": "npm-scripts-info",
        "clean": "yarn rimraf ./build ./node_modules",
        "link": "yarn link",
        "unlink": "yarn unlink",
        "build": "yarn build:main && yarn build:module",
        "build:main": "tsc -p tsconfig.json",
        "build:module": "tsc -p tsconfig.module.json",
        "prettier": "yarn fix:prettier",
        "lint": "run-s lint:*",
        "lint:eslint": "eslint src/**/*.ts",
        "lint:prettier": "prettier --check './(src|test)/**/*.ts*'",
        "fix": "run-s fix:*",
        "fix:eslint": "yarn lint:eslint --fix",
        "fix:prettier": "prettier --write './(src|test)/**/*.ts*'",
        "test": "run-s test:* lint",
        "test:unit": "nyc ../../../node_modules/ts-mocha/bin/ts-mocha --bail --sort --exit --timeout 180000 --paths -p ./tsconfig.json ./src/*.spec.ts ./src/**/*.spec.ts ./test/*.spec.ts ./test/**/*.spec.ts --ignore ./test/testutils/chai.d.ts",
        "watch": "run-s build:main && run-s \"build:main -- -w\"",
        "cov": "run-s test:unit cov:html && open-cli coverage/index.html",
        "cov:html": "nyc report --reporter=html",
        "cov:send": "nyc report --reporter=lcov && codecov",
        "cov:check": "nyc report && nyc check-coverage --lines 0 --functions 0 --branches 0",
        "prepare": "yarn build",
        "npmignore": "npmignore -g ../../../.gitignore",
        "prepare-release": "run-s npmignore build"
    },
    "dependencies": {
        "@renproject/interfaces": "^2.4.6",
        "@types/create-hash": "1.2.2",
        "@types/keccak": "^3.0.1",
        "@types/mocha": "^8.2.0",
        "@types/node": ">=10",
        "axios": "^0.21.1",
        "bignumber.js": "^9.0.1",
        "create-hash": "1.2.0",
        "events": "^3.2.0",
        "immutable": "^4.0.0-rc.12",
        "keccak": "^3.0.1",
<<<<<<< HEAD
        "web3-eth-abi": "^1.3.6"
=======
        "web3-eth-abi": "^1.4.0"
>>>>>>> a1b6c30d
    },
    "resolutions": {
        "sha3": "^2.1.2"
    },
    "nyc": {
        "extends": "@istanbuljs/nyc-config-typescript",
        "exclude": [
            "**/*.d.ts",
            "**/*.spec.js"
        ],
        "include": [
            "src"
        ]
    },
    "prettier": {
        "printWidth": 80,
        "semi": true,
        "singleQuote": false,
        "tabWidth": 4,
        "trailingComma": "all",
        "endOfLine": "lf",
        "arrowParens": "always"
    }
}<|MERGE_RESOLUTION|>--- conflicted
+++ resolved
@@ -54,11 +54,7 @@
         "events": "^3.2.0",
         "immutable": "^4.0.0-rc.12",
         "keccak": "^3.0.1",
-<<<<<<< HEAD
-        "web3-eth-abi": "^1.3.6"
-=======
         "web3-eth-abi": "^1.4.0"
->>>>>>> a1b6c30d
     },
     "resolutions": {
         "sha3": "^2.1.2"
