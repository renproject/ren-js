{
    "name": "@renproject/utils",
    "version": "2.0.0-alpha.8",
    "repository": {
        "type": "git",
        "url": "git+https://github.com/renproject/ren-js.git"
    },
    "publishConfig": {
        "access": "public"
    },
    "author": "Ren",
    "license": "MIT",
    "bugs": {
        "url": "https://github.com/renproject/ren-js/issues"
    },
    "main": "./src/index.ts",
    "typings": "./src/index.ts",
    "module": "./src/index.ts",
    "scripts": {
        "describe": "npm-scripts-info",
        "clean": "yarn rimraf ./build",
        "build": "yarn build:main && yarn build:module",
        "build:main": "tsc -p tsconfig.json",
        "build:module": "tsc -p tsconfig.module.json",
        "fix": "run-s fix:*",
        "fix:tslint": "tslint --fix --project .",
        "test": "run-s test:* lint",
        "lint": "tslint --project ./ -t stylish --quiet",
        "test:unit": "nyc ../../../node_modules/ts-mocha/bin/ts-mocha --bail --sort --exit --timeout 180000 --paths -p ./tsconfig.json ./test/*.spec.ts ./test/**/*.spec.ts --ignore ./test/testutils/chai.d.ts",
        "watch": "run-s build:main && run-s \"build:main -- -w\"",
        "cov": "run-s test:unit cov:html && open-cli coverage/index.html",
        "cov:html": "nyc report --reporter=html",
        "cov:send": "nyc report --reporter=lcov && codecov",
        "cov:check": "nyc report && nyc check-coverage --lines 100 --functions 100 --branches 100",
        "doc": "run-s doc:html && open-cli build/docs/index.html",
        "doc:html": "typedoc src/ --exclude **/*.spec.ts,*.spect.ts --target ES6 --mode file --out build/docs",
        "doc:json": "typedoc src/ --exclude **/*.spec.ts,*.spect.ts --target ES6 --mode file --json build/docs/typedoc.json",
        "prepare": "yarn build",
        "npmignore": "npmignore -g ../../../.gitignore",
        "prepare-release": "run-s npmignore build doc:html",
        "link:all": "yarn link @renproject/interfaces && yarn link",
        "unlink:all": "(yarn unlink || true)"
    },
    "dependencies": {
<<<<<<< HEAD
        "@renproject/interfaces": "file:../interfaces",
        "@types/keccak": "^3.0.1",
=======
        "@renproject/interfaces": "^2.0.0-alpha.8",
>>>>>>> 9d6d5282
        "@types/node": "^14.11.1",
        "axios": "^0.20.0",
        "bignumber.js": "^9.0.0",
        "ethereumjs-util": "^7.0.5",
        "events": "^3.2.0",
        "immutable": "^4.0.0-rc.12",
        "web3-eth-abi": "^2.0.0-alpha.1"
    },
    "resolutions": {
        "sha3": "^2.1.2"
    },
    "nyc": {
        "extends": "@istanbuljs/nyc-config-typescript",
        "exclude": [
            "**/*.d.ts",
            "**/*.spec.js"
        ],
        "include": [
            "src"
        ]
    }
}<|MERGE_RESOLUTION|>--- conflicted
+++ resolved
@@ -26,7 +26,7 @@
         "fix:tslint": "tslint --fix --project .",
         "test": "run-s test:* lint",
         "lint": "tslint --project ./ -t stylish --quiet",
-        "test:unit": "nyc ../../../node_modules/ts-mocha/bin/ts-mocha --bail --sort --exit --timeout 180000 --paths -p ./tsconfig.json ./test/*.spec.ts ./test/**/*.spec.ts --ignore ./test/testutils/chai.d.ts",
+        "test:unit": "nyc ../../../node_modules/ts-mocha/bin/ts-mocha --bail --sort --exit --timeout 180000 --paths -p ./tsconfig.json ./src/*.spec.ts ./src/**/*.spec.ts ./test/*.spec.ts ./test/**/*.spec.ts --ignore ./test/testutils/chai.d.ts",
         "watch": "run-s build:main && run-s \"build:main -- -w\"",
         "cov": "run-s test:unit cov:html && open-cli coverage/index.html",
         "cov:html": "nyc report --reporter=html",
@@ -42,12 +42,10 @@
         "unlink:all": "(yarn unlink || true)"
     },
     "dependencies": {
-<<<<<<< HEAD
-        "@renproject/interfaces": "file:../interfaces",
+        "@renproject/interfaces": "^2.0.0-alpha.8",
+        "@types/create-hash": "1.2.2",
+        "@types/mocha": "^8.0.3",
         "@types/keccak": "^3.0.1",
-=======
-        "@renproject/interfaces": "^2.0.0-alpha.8",
->>>>>>> 9d6d5282
         "@types/node": "^14.11.1",
         "axios": "^0.20.0",
         "bignumber.js": "^9.0.0",
@@ -68,5 +66,9 @@
         "include": [
             "src"
         ]
+    },
+    "prettier": {
+        "trailingComma": "es5",
+        "tabWidth": 4
     }
 }