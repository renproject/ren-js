--- conflicted
+++ resolved
@@ -1,9 +1,5 @@
 import { payloadToABI, payloadToMintABI } from "../src/abi";
-<<<<<<< HEAD
 import chai, { expect } from "chai";
-=======
-import chai from "chai";
->>>>>>> 916b4739
 
 chai.should();
 
