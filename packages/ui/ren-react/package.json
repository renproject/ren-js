--- conflicted
+++ resolved
@@ -1,10 +1,6 @@
 {
     "name": "@renproject/ren-react",
-<<<<<<< HEAD
-    "version": "2.4.3-alpha.0",
-=======
     "version": "2.4.4",
->>>>>>> 8c52e1ce
     "description": "Easily create and track RenVM transactions in React",
     "keywords": [
         "renvm",
@@ -54,15 +50,9 @@
         "@babel/preset-react": "^7.10.1",
         "@babel/preset-typescript": "^7.13.0",
         "@open-wc/webpack-import-meta-loader": "^0.4.7",
-<<<<<<< HEAD
-        "@renproject/chains-bitcoin": "^2.4.3-alpha.0",
-        "@renproject/chains-ethereum": "^2.4.3-alpha.0",
-        "@renproject/ren": "^2.4.3-alpha.0",
-=======
         "@renproject/chains-bitcoin": "^2.4.4",
         "@renproject/chains-ethereum": "^2.4.4",
         "@renproject/ren": "^2.4.4",
->>>>>>> 8c52e1ce
         "@rollup/plugin-alias": "^3.1.1",
         "@rollup/plugin-babel": "^5.3.0",
         "@rollup/plugin-commonjs": "^18.0.0",
