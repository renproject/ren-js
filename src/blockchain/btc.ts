--- conflicted
+++ resolved
@@ -7,11 +7,6 @@
 
 export const createBTCAddress = createAddress(Networks, Opcode, Script);
 
-<<<<<<< HEAD
-=======
-const testnetAPI = "https://chain.so/api/v2";
-
->>>>>>> 0a1d18d9
 export interface BitcoinUTXO {
     txid: string; // hex string without 0x prefix
     value: number; // satoshis
@@ -19,10 +14,6 @@
     output_no: number;
 }
 
-<<<<<<< HEAD
-export const getBitcoinUTXOs = (network: Network) => getUTXOs<BitcoinUTXO>(network.mercuryURL.btc);
-=======
-export const getBTCTestnetUTXOs = getUTXOs<BitcoinUTXO>(testnetAPI, "BTCTEST");
->>>>>>> 0a1d18d9
+export const getBitcoinUTXOs = (network: Network) => getUTXOs<BitcoinUTXO>(network.chainSoURL, network.chainSoName.btc);
 
 export const btcAddressToHex = (address: string) => Ox(decode58(address));