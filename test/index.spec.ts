import axios from "axios";
<<<<<<< HEAD
import bitcore, { Networks, Transaction } from "bitcore-lib";
import bs58 from "bs58";
=======
import bitcore, { Transaction, Address, Script } from "bitcore-lib";
>>>>>>> a9058c86
import chai from "chai";
import HDWalletProvider from "truffle-hdwallet-provider";
import Web3 from "web3";

import { ShiftActions } from "../src/assets";
import { strip0x } from "../src/blockchain/common";
import RenSDK, { getBTCTestnetUTXOs } from "../src/index";
import { Arg, Payload } from "../src/utils";

require("dotenv").config();

chai.should();

const MNEMONIC = process.env.MNEMONIC;
// tslint:disable-next-line:mocha-no-side-effect-code
const INFURA_URL = `https://kovan.infura.io/v3/${process.env.INFURA_KEY}`;
const MERCURY_URL = `https://ren-mercury.herokuapp.com/btc-testnet3`;
const BITCOIN_KEY = process.env.TESTNET_BITCOIN_KEY;

/*

*MINTING*

`const shift = RenSDK.shift("BTC0Btc2Eth", renExAddress, 0.5 BTC (in sats), randomNonce, payload);`
`const gatewayAddress = await shift.addr();`
_user deposits BTC to gateway address_

`const deposit = await shift.wait(6 confirmations);`
_SDK waits for a BTC deposit_

`const signature = deposit.submit();`
_SDK calls sendMessage(gatewayAddress)_
_Darknodes see deposit and sign a mint request_

`signature.signAndSubmit(adapter, functionName)`
_SDK calls Web3.eth.Contract(adapter).functionName(mint request and signature)_
_e.g. on RenEx, this will mint BTC and swap it for DAI_

*BURNING*

_First, the front-end/user calls Web3.eth.Contract(adapter).burn() => LogShiftOut "1234"_

`RenSDK.burnStatus("1234", btcAddress)`
_Submit to darknodes => transaction hash_

 */

describe("SDK methods", () => {
    // tslint:disable-next-line:no-any
    let provider: any;
    let web3: Web3;
    let sdk: RenSDK;
    let accounts: string[];

    before(async () => {
        provider = new HDWalletProvider(MNEMONIC, INFURA_URL, 0, 10);
        web3 = new Web3(provider);
        sdk = new RenSDK();
        accounts = await web3.eth.getAccounts();
    });

    it("should be able to mint btc", async () => {
        const arg: Arg = {
            name: "to",
            type: "bytes20",
            value: strip0x(accounts[0]),
        };
        const amount = 22500;
        const payload: Payload = [arg];
        const shift = sdk.shift(ShiftActions.BTC.Btc2Eth, "797522Fb74d42bB9fbF6b76dEa24D01A538d5D66", amount, "ded38c324d6e9b5148dd859b17e91061910a1baa75516447f2c133e9aa9e3a48", payload);
        const gatewayAddress = shift.addr();

        // Deposit BTC to gateway address.
<<<<<<< HEAD
        const privateKey = new bitcore.PrivateKey(BITCOIN_KEY, Networks.testnet);
=======
        const privateKey = new bitcore.PrivateKey(BITCOIN_KEY);
>>>>>>> a9058c86
        const fromAddress = privateKey.toAddress().toString();
        const utxos = await getBTCTestnetUTXOs(fromAddress, 10, 0);
        const bitcoreUTXOs: Transaction.UnspentOutput[] = [];
        for (const utxo of utxos) {
            const bitcoreUTXO = new Transaction.UnspentOutput({
                txId: utxo.txHash,
                outputIndex: utxo.vout,
                address: new Address(fromAddress),
                script: new Script(utxo.scriptPubKey),
                satoshis: utxo.amount,
            });
            bitcoreUTXOs.push(bitcoreUTXO);
        }

        const transaction = new bitcore.Transaction().from(bitcoreUTXOs).to(gatewayAddress, amount).sign(privateKey);
        const result = await axios.post(`${MERCURY_URL}/tx`, { stx: transaction.toString() });

        // Wait for deposit to be received and submit to Lightnode + Ethereum.
        const deposit = await shift.wait(0);
        const signature = await deposit.submit();
        await signature.signAndSubmit(web3, "");
    });
});<|MERGE_RESOLUTION|>--- conflicted
+++ resolved
@@ -1,13 +1,8 @@
 import axios from "axios";
-<<<<<<< HEAD
-import bitcore, { Networks, Transaction } from "bitcore-lib";
-import bs58 from "bs58";
-=======
-import bitcore, { Transaction, Address, Script } from "bitcore-lib";
->>>>>>> a9058c86
 import chai from "chai";
 import HDWalletProvider from "truffle-hdwallet-provider";
 import Web3 from "web3";
+import bitcore, { Address, Networks, Script, Transaction } from "bitcore-lib";
 
 import { ShiftActions } from "../src/assets";
 import { strip0x } from "../src/blockchain/common";
@@ -78,11 +73,7 @@
         const gatewayAddress = shift.addr();
 
         // Deposit BTC to gateway address.
-<<<<<<< HEAD
         const privateKey = new bitcore.PrivateKey(BITCOIN_KEY, Networks.testnet);
-=======
-        const privateKey = new bitcore.PrivateKey(BITCOIN_KEY);
->>>>>>> a9058c86
         const fromAddress = privateKey.toAddress().toString();
         const utxos = await getBTCTestnetUTXOs(fromAddress, 10, 0);
         const bitcoreUTXOs: Transaction.UnspentOutput[] = [];
